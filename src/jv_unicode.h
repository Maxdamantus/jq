--- conflicted
+++ resolved
@@ -3,9 +3,6 @@
 
 #include <stdint.h>
 
-<<<<<<< HEAD
-const char* jvp_utf8_backtrack(const char* start, const char* min, int *missing_bytes);
-=======
 enum jvp_utf8_flags {
   /* Emit replacement character instead of -1 for errors */
   JVP_UTF8_REPLACE = 1,
@@ -17,7 +14,6 @@
 };
 
 const char* jvp_utf8_wtf_next(const char* in, const char* end, enum jvp_utf8_flags flags, int* codepoint);
->>>>>>> 4f657bd2
 const char* jvp_utf8_next(const char* in, const char* end, int* codepoint);
 const char* jvp_utf8_wtf_next_bytes(const char* in, const char* end, const char** bytes_out, uint32_t* bytes_len);
 int jvp_utf8_wtf_join(const char* astart, uint32_t* alen, const char** bstart, uint32_t* blen, char* out);
