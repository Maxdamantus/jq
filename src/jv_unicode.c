--- conflicted
+++ resolved
@@ -345,12 +345,8 @@
 }
 
 int jvp_utf8_encode_length(int codepoint) {
-<<<<<<< HEAD
-  assert(codepoint >= 0 && codepoint <= 0x10FFFF);
-  if (codepoint <= 0x7F) return 1;
-=======
+  assert((codepoint >= 0 && codepoint <= 0x10FFFF) || (codepoint >= -0xFF && codepoint <= -0x80));
   if (codepoint >= 0 && codepoint <= 0x7F) return 1;
->>>>>>> 4f657bd2
   else if (codepoint <= 0x7FF) return 2;
   else if (codepoint <= 0xFFFF) return 3;
   else return 4;
