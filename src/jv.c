--- conflicted
+++ resolved
@@ -1279,7 +1279,7 @@
  */
 
 jv jv_binary_sized(const unsigned char *str, int len) {
-  jv b = jvp_string_new((const char *)str, len);
+  jv b = jv_string_sized((const char *)str, len);
   b.subkind = JV_STRING_KIND_BINARY;
   return b;
 }
@@ -1306,6 +1306,7 @@
   assert(0 <= start && start <= end && end <= len);
 
   /* See note in jv_string_slice() */
+  // mz TODO
   res = jv_binary_sized(s + start, end - start);
   jv_free(j);
   return res;
@@ -1340,22 +1341,37 @@
 };
 
 jv jv_binary_to_base64(jv input) {
-  const unsigned char* data = (const unsigned char*)jv_string_value(input);
-  int len = jv_string_length_bytes(jv_copy(input));
   jv out = jv_string("");
-  for (int i=0; i<len; i+=3) {
-    uint32_t code = 0;
-    int n = len - i >= 3 ? 3 : len-i;
-    for (int j=0; j<3; j++) {
+  const char* i = jv_string_value(input);
+  const char* end = i + jv_string_length_bytes(jv_copy(input));
+  uint32_t code = 0;
+  int n = 0;
+  const char *bytes;
+  uint32_t bytes_len;
+  while ((i = jvp_utf8_wtf_next_bytes(i, end, &bytes, &bytes_len))) {
+    unsigned char *ubuf = (unsigned char *)bytes;
+    for (uint32_t x = 0; x < bytes_len; x++) {
       code <<= 8;
-      code |= j < n ? (unsigned)data[i+j] : 0;
-    }
+      code |= ubuf[x];
+      if (++n == 3) {
+        char buf[4];
+        for (int j = 0; j < 4; j++)
+          buf[j] = BASE64_ENCODE_TABLE[(code >> (18 - j*6)) & 0x3f];
+        out = jv_string_append_buf(out, buf, sizeof(buf));
+        n = 0;
+        code = 0;
+      }
+    }
+  }
+  if (n > 0) {
+    assert(n < 3);
+    code <<= 8*(3 - n);
     char buf[4];
-    for (int j=0; j<4; j++) {
+    for (int j = 0; j < 4; j++)
       buf[j] = BASE64_ENCODE_TABLE[(code >> (18 - j*6)) & 0x3f];
-    }
-    if (n < 3) buf[3] = '=';
-    if (n < 2) buf[2] = '=';
+    buf[3] = '=';
+    if (n < 2)
+      buf[2] = '=';
     out = jv_string_append_buf(out, buf, sizeof(buf));
   }
   jv_free(input);
@@ -1445,6 +1461,7 @@
   case JV_STRING_KIND_UTF8: return j;
   case JV_STRING_KIND_BINARY: return jv_binary_to_base64(j);
   case JV_STRING_KIND_BINARY_BYTEARRAY: {
+    // mz TODO
     jv a = jv_array();
     const unsigned char *i = (const unsigned char *)jv_string_value(j);
     const unsigned char *end = i + jv_string_length_bytes(jv_copy(j));
@@ -1477,7 +1494,6 @@
   const char* i = jv_string_value(j);
   const char* end = i + jv_string_length_bytes(jv_copy(j));
   int c = 0, len = 0;
-  // EMPTY
   while ((i = jvp_utf8_next(i, end, &c))) len++;
   jv_free(j);
   return len;
@@ -1556,31 +1572,18 @@
 
   if (seplen == 0) {
     int c;
-<<<<<<< HEAD
-    while ((jstr = jvp_utf8_next(jstr, jend, &c)))
+    while ((jstr = jvp_utf8_wtf_next(jstr, jend, JVP_UTF8_ERRORS_ALL, &c)))
       a = jv_array_append(a, jv_string_append_codepoint(j.subkind == JV_STRING_KIND_UTF8 ?
                                                           jv_string("") :
                                                           jv_binary((const unsigned char *)""),
                                                           c));
-=======
-    while ((jstr = jvp_utf8_wtf_next(jstr, jend, JVP_UTF8_ERRORS_ALL, &c)))
-      a = jv_array_append(a, jv_string_append_codepoint(jv_string(""), c));
->>>>>>> 4f657bd2
   } else {
     for (p = jstr; p < jend; p = s + seplen) {
       s = _jq_memmem(p, jend - p, sepstr, seplen);
       if (s == NULL)
         s = jend;
-<<<<<<< HEAD
-      a = jv_array_append(a,
-                          j.subkind == JV_STRING_KIND_UTF8 ?
-                            jv_string_sized(p, s - p) :
-                            jv_binary_sized((const unsigned char *)p, s - p));
-      // Add an empty string o denote that j ends on a sep
-=======
       a = jv_array_append(a, jv_string_wtf_sized(p, s - p));
       // Add an empty string to denote that j ends on a sep
->>>>>>> 4f657bd2
       if (s + seplen == jend && seplen != 0)
         a = jv_array_append(a,
                             j.subkind == JV_STRING_KIND_UTF8 ?
