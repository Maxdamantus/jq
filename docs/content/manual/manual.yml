---
headline: jq Manual (development version)

history: |

  *For released versions, see [jq 1.6](/jq/manual/v1.6),
  [jq 1.5](/jq/manual/v1.5),  [jq 1.4](/jq/manual/v1.4)
  or [jq 1.3](/jq/manual/v1.3).*

body: |

  A jq program is a "filter": it takes an input, and produces an
  output. There are a lot of builtin filters for extracting a
  particular field of an object, or converting a number to a string,
  or various other standard tasks.

  Filters can be combined in various ways - you can pipe the output of
  one filter into another filter, or collect the output of a filter
  into an array.

  Some filters produce multiple results, for instance there's one that
  produces all the elements of its input array. Piping that filter
  into a second runs the second filter for each element of the
  array. Generally, things that would be done with loops and iteration
  in other languages are just done by gluing filters together in jq.

  It's important to remember that every filter has an input and an
  output. Even literals like "hello" or 42 are filters - they take an
  input but always produce the same literal as output. Operations that
  combine two filters, like addition, generally feed the same input to
  both and combine the results. So, you can implement an averaging
  filter as `add / length` - feeding the input array both to the `add`
  filter and the `length` filter and then performing the division.

  But that's getting ahead of ourselves. :) Let's start with something
  simpler:

manpage_intro: |
  jq(1) -- Command-line JSON processor
  ====================================

  ## SYNOPSIS

  `jq` [<options>...] <filter> [<files>...]

  `jq` can transform JSON in various ways, by selecting, iterating,
  reducing and otherwise mangling JSON documents. For instance,
  running the command `jq 'map(.price) | add'` will take an array of
  JSON objects as input and return the sum of their "price" fields.

  `jq` can accept text input as well, but by default, `jq` reads a
  stream of JSON entities (including numbers and other literals) from
  `stdin`. Whitespace is only needed to separate entities such as 1
  and 2, and true and false.  One or more <files> may be specified, in
  which case `jq` will read input from those instead.

  The <options> are described in the [INVOKING JQ] section; they
  mostly concern input and output formatting. The <filter> is written
  in the jq language and specifies how to transform the input
  file or document.

  ## FILTERS

manpage_epilogue: |
  ## BUGS

  Presumably. Report them or discuss them at:

      https://github.com/jqlang/jq/issues

  ## AUTHOR

  Stephen Dolan `<mu@netsoc.tcd.ie>`

sections:
  - title: Invoking jq
    body: |

      jq filters run on a stream of JSON data. The input to jq is
      parsed as a sequence of whitespace-separated JSON values which
      are passed through the provided filter one at a time. The
      output(s) of the filter are written to standard out, again as a
      sequence of whitespace-separated JSON data.

      Note: it is important to mind the shell's quoting rules.  As a
      general rule it's best to always quote (with single-quote
      characters) the jq program, as too many characters with special
      meaning to jq are also shell meta-characters.  For example, `jq
      "foo"` will fail on most Unix shells because that will be the same
      as `jq foo`, which will generally fail because `foo is not
      defined`.  When using the Windows command shell (cmd.exe) it's
      best to use double quotes around your jq program when given on the
      command-line (instead of the `-f program-file` option), but then
      double-quotes in the jq program need backslash escaping. When using
      the Powershell (`powershell.exe`) or the Powershell Core
      (`pwsh`/`pwsh.exe`), use single-quote characters around the jq
      program and backslash-escaped double-quotes (`\"`) inside the jq
      program.

      * Unix shells: `jq '.["foo"]'`
      * Powershell: `jq '.[\"foo\"]'`
      * Windows command shell: `jq ".[\"foo\"]"`

      You can affect how jq reads and writes its input and output
      using some command-line options:

      * `--version`:

        Output the jq version and exit with zero.

      * `--seq`:

        Use the `application/json-seq` MIME type scheme for separating
        JSON texts in jq's input and output.  This means that an ASCII
        RS (record separator) character is printed before each value on
        output and an ASCII LF (line feed) is printed after every
        output.  Input JSON texts that fail to parse are ignored (but
        warned about), discarding all subsequent input until the next
        RS.  This mode also parses the output of jq without the `--seq`
        option.

      * `--stream`:

        Parse the input in streaming fashion, outputting arrays of path
        and leaf values (scalars and empty arrays or empty objects).
        For example, `"a"` becomes `[[],"a"]`, and `[[],"a",["b"]]`
        becomes `[[0],[]]`, `[[1],"a"]`, and `[[2,0],"b"]`.

        This is useful for processing very large inputs.  Use this in
        conjunction with filtering and the `reduce` and `foreach` syntax
        to reduce large inputs incrementally.

      * `--slurp`/`-s`:

        Instead of running the filter for each JSON object in the
        input, read the entire input stream into a large array and run
        the filter just once.

      * `--raw-input`/`-R`:

        Don't parse the input as JSON. Instead, each line of text is
        passed to the filter as a string. If combined with `--slurp`,
        then the entire input is passed to the filter as a single long
        string.

      * `--null-input`/`-n`:

        Don't read any input at all! Instead, the filter is run once
        using `null` as the input. This is useful when using jq as a
        simple calculator or to construct JSON data from scratch.

      * `--compact-output` / `-c`:

        By default, jq pretty-prints JSON output. Using this option
        will result in more compact output by instead putting each
        JSON object on a single line.

      * `--tab`:

        Use a tab for each indentation level instead of two spaces.

      * `--indent n`:

        Use the given number of spaces (no more than 7) for indentation.

      * `--color-output` / `-C` and `--monochrome-output` / `-M`:

        By default, jq outputs colored JSON if writing to a
        terminal. You can force it to produce color even if writing to
        a pipe or a file using `-C`, and disable color with `-M`.
        When the `NO_COLOR` environment variable is not empty, jq disables
        colored output by default, but you can enable it by `-C`.

        Colors can be configured with the `JQ_COLORS` environment
        variable (see below).

      * `--binary` / `-b`:

        Windows users using WSL, MSYS2, or Cygwin, should use this option
        when using a native jq.exe, otherwise jq will turn newlines (LFs)
        into carriage-return-then-newline (CRLF).

      * `--ascii-output` / `-a`:

        jq usually outputs non-ASCII Unicode codepoints as UTF-8, even
        if the input specified them as escape sequences (like
        "\u03bc"). Using this option, you can force jq to produce pure
        ASCII output with every non-ASCII character replaced with the
        equivalent escape sequence.

      * `--unbuffered`:

        Flush the output after each JSON object is printed (useful if
        you're piping a slow data source into jq and piping jq's
        output elsewhere).

      * `--sort-keys` / `-S`:

        Output the fields of each object with the keys in sorted order.

      * `--raw-output` / `-r`:

        With this option, if the filter's result is a string then it
        will be written directly to standard output rather than being
        formatted as a JSON string with quotes. This can be useful for
        making jq filters talk to non-JSON-based systems.

      * `--join-output` / `-j`:

        Like `-r` but jq won't print a newline after each output.

      * `--nul-output` / `-0`:

        Like `-r` but jq will print NUL instead of newline after each output.
        This can be useful when the values being output can contain newlines.

      * `-f filename` / `--from-file filename`:

        Read filter from the file rather than from a command line, like
        awk's -f option. You can also use '#' to make comments.

      * `-Ldirectory` / `-L directory`:

        Prepend `directory` to the search list for modules.  If this
        option is used then no builtin search list is used.  See the
        section on modules below.

      * `-e` / `--exit-status`:

        Sets the exit status of jq to 0 if the last output value was
        neither `false` nor `null`, 1 if the last output value was
        either `false` or `null`, or 4 if no valid result was ever
        produced.  Normally jq exits with 2 if there was any usage
        problem or system error, 3 if there was a jq program compile
        error, or 0 if the jq program ran.

        Another way to set the exit status is with the `halt_error`
        builtin function.

      * `--arg name value`:

        This option passes a value to the jq program as a predefined
        variable. If you run jq with `--arg foo bar`, then `$foo` is
        available in the program and has the value `"bar"`. Note that
        `value` will be treated as a string, so `--arg foo 123` will
        bind `$foo` to `"123"`.

        Named arguments are also available to the jq program as
        `$ARGS.named`.

      * `--argjson name JSON-text`:

        This option passes a JSON-encoded value to the jq program as a
        predefined variable. If you run jq with `--argjson foo 123`, then
        `$foo` is available in the program and has the value `123`.

      * `--slurpfile variable-name filename`:

        This option reads all the JSON texts in the named file and binds
        an array of the parsed JSON values to the given global variable.
        If you run jq with `--slurpfile foo bar`, then `$foo` is available
        in the program and has an array whose elements correspond to the
        texts in the file named `bar`.

      * `--rawfile variable-name filename`:

        This option reads in the named file and binds its contents to the given
        global variable.  If you run jq with `--rawfile foo bar`, then `$foo` is
        available in the program and has a string whose contents are to the texts
        in the file named `bar`.

      * `--argfile variable-name filename`:

        Do not use.  Use `--slurpfile` instead.

        (This option is like `--slurpfile`, but when the file has just
        one text, then that is used, else an array of texts is used as
        in `--slurpfile`.)

      * `--args`:

        Remaining arguments are positional string arguments.  These are
        available to the jq program as `$ARGS.positional[]`.

      * `--jsonargs`:

        Remaining arguments are positional JSON text arguments.  These
        are available to the jq program as `$ARGS.positional[]`.

      * `--`:

        Terminates argument processing.  Remaining arguments are
        positional, either strings, JSON texts, or input filenames,
        according to whether `--args` or `--jsonargs` were given.

      * `--run-tests [filename]`:

        Runs the tests in the given file or standard input.  This must
        be the last option given and does not honor all preceding
        options.  The input consists of comment lines, empty lines, and
        program lines followed by one input line, as many lines of
        output as are expected (one per output), and a terminating empty
        line.  Compilation failure tests start with a line containing
        only "%%FAIL", then a line containing the program to compile,
        then a line containing an error message to compare to the
        actual.

        Be warned that this option can change backwards-incompatibly.

  - title: Basic filters
    entries:
      - title: "Identity: `.`"
        body: |

          The absolute simplest filter is `.` .  This filter takes its
          input and produces the same value as output.  That is, this
          is the identity operator.

          Since jq by default pretty-prints all output, a trivial
          program consisting of nothing but `.` can be used to format
          JSON output from, say, `curl`.

          Although the identity filter never modifies the value of its
          input, jq processing can sometimes make it appear as though
          it does.  For example, using the current implementation of
          jq, we would see that the expression:
          
              1E1234567890 | .

          produces `1.7976931348623157e+308` on at least one platform.
          This is because, in the process of parsing the number, this
          particular version of jq has converted it to an IEEE754
          double-precision representation, losing precision.

          The way in which jq handles numbers has changed over time
          and further changes are likely within the parameters set by
          the relevant JSON standards.  The following remarks are
          therefore offered with the understanding that they are
          intended to be descriptive of the current version of jq and
          should not be interpreted as being prescriptive:

          (1) Any arithmetic operation on a number that has not
          already been converted to an IEEE754 double precision
          representation will trigger a conversion to the IEEE754
          representation.

          (2) jq will attempt to maintain the original decimal
          precision of number literals, but in expressions such
          `1E1234567890`, precision will be lost if the exponent is
          too large.

          (3) In jq programs, a leading minus sign will trigger the
          conversion of the number to an IEEE754 representation.

          (4) Comparisons are carried out using the untruncated
          big decimal representation of numbers if available, as
          illustrated in one of the following examples.

        examples:
          - program: '.'
            input: '"Hello, world!"'
            output: ['"Hello, world!"']

          - program: '.'
            input:  '0.12345678901234567890123456789'
            output: ['0.12345678901234567890123456789']

          - program: '[., tojson]'
            input: '12345678909876543212345'
            output: ['[12345678909876543212345,"12345678909876543212345"]']

          - program: '. < 0.12345678901234567890123456788'
            input: '0.12345678901234567890123456789'
            output: ['false']

          - program: 'map([., . == 1]) | tojson'
            input: '[1, 1.000, 1.0, 100e-2]'
            output: ['"[[1,true],[1.000,true],[1.0,true],[1.00,true]]"']

          - program: '. as $big | [$big, $big + 1] | map(. > 10000000000000000000000000000000)'
            input: '10000000000000000000000000000001'
            output: ['[true, false]']

      - title: "Object Identifier-Index: `.foo`, `.foo.bar`"
        body: |

          The simplest *useful* filter has the form `.foo`. When given a
          JSON object (aka dictionary or hash) as input, `.foo` produces
          the value at the key "foo" if the key is present, or null otherwise.

          A filter of the form `.foo.bar` is equivalent to `.foo|.bar`.

          The `.foo` syntax only works for simple, identifier-like keys, that
          is, keys that are all made of alphanumeric characters and
          underscore, and which do not start with a digit.

          If the key contains special characters or starts with a digit,
          you need to surround it with double quotes like this:
          `."foo$"`, or else `.["foo$"]`.

          For example `.["foo::bar"]` and `.["foo.bar"]` work while
          `.foo::bar` does not.

        examples:
          - program: '.foo'
            input: '{"foo": 42, "bar": "less interesting data"}'
            output: [42]

          - program: '.foo'
            input: '{"notfoo": true, "alsonotfoo": false}'
            output: ['null']

          - program: '.["foo"]'
            input: '{"foo": 42}'
            output: [42]

      - title: "Optional Object Identifier-Index: `.foo?`"
        body: |

          Just like `.foo`, but does not output an error when `.` is not an
          object.

        examples:
          - program: '.foo?'
            input: '{"foo": 42, "bar": "less interesting data"}'
            output: [42]
          - program: '.foo?'
            input: '{"notfoo": true, "alsonotfoo": false}'
            output: ['null']
          - program: '.["foo"]?'
            input: '{"foo": 42}'
            output: [42]
          - program: '[.foo?]'
            input: '[1,2]'
            output: ['[]']

      - title: "Object Index: `.[<string>]`"
        body: |

          You can also look up fields of an object using syntax like
          `.["foo"]` (`.foo` above is a shorthand version of this, but
          only for identifier-like strings).

      - title: "Array Index: `.[<number>]`"
        body: |

          When the index value is an integer, `.[<number>]` can index
          arrays.  Arrays are zero-based, so `.[2]` returns the third
          element.

          Negative indices are allowed, with -1 referring to the last
          element, -2 referring to the next to last element, and so on.

        examples:
          - program: '.[0]'
            input: '[{"name":"JSON", "good":true}, {"name":"XML", "good":false}]'
            output: ['{"name":"JSON", "good":true}']

          - program: '.[2]'
            input: '[{"name":"JSON", "good":true}, {"name":"XML", "good":false}]'
            output: ['null']

          - program: '.[-2]'
            input: '[1,2,3]'
            output: ['2']

      - title: "Array/String Slice: `.[<number>:<number>]`"
        body: |

          The `.[<number>:<number>]` syntax can be used to return a
          subarray of an array or substring of a string. The array
          returned by `.[10:15]` will be of length 5, containing the
          elements from index 10 (inclusive) to index 15 (exclusive).
          Either index may be negative (in which case it counts
          backwards from the end of the array), or omitted (in which
          case it refers to the start or end of the array).

        examples:
          - program: '.[2:4]'
            input: '["a","b","c","d","e"]'
            output: ['["c", "d"]']

          - program: '.[2:4]'
            input: '"abcdefghi"'
            output: ['"cd"']

          - program: '.[:3]'
            input: '["a","b","c","d","e"]'
            output: ['["a", "b", "c"]']

          - program: '.[-2:]'
            input: '["a","b","c","d","e"]'
            output: ['["d", "e"]']

      - title: "Array/Object Value Iterator: `.[]`"
        body: |

          If you use the `.[index]` syntax, but omit the index
          entirely, it will return *all* of the elements of an
          array. Running `.[]` with the input `[1,2,3]` will produce the
          numbers as three separate results, rather than as a single
          array.

          You can also use this on an object, and it will return all
          the values of the object.

        examples:
          - program: '.[]'
            input: '[{"name":"JSON", "good":true}, {"name":"XML", "good":false}]'
            output:
              - '{"name":"JSON", "good":true}'
              - '{"name":"XML", "good":false}'

          - program: '.[]'
            input: '[]'
            output: []

          - program: '.[]'
            input: '{"a": 1, "b": 1}'
            output: ['1', '1']

      - title: "`.[]?`"
        body: |

          Like `.[]`, but no errors will be output if . is not an array
          or object.

      - title: "Comma: `,`"
        body: |

          If two filters are separated by a comma, then the
          same input will be fed into both and the two filters' output
          value streams will be concatenated in order: first, all of the
          outputs produced by the left expression, and then all of the
          outputs produced by the right. For instance, filter `.foo,
          .bar`, produces both the "foo" fields and "bar" fields as
          separate outputs.

        examples:
          - program: '.foo, .bar'
            input: '{"foo": 42, "bar": "something else", "baz": true}'
            output: ['42', '"something else"']

          - program: ".user, .projects[]"
            input: '{"user":"stedolan", "projects": ["jq", "wikiflow"]}'
            output: ['"stedolan"', '"jq"', '"wikiflow"']

          - program: '.[4,2]'
            input: '["a","b","c","d","e"]'
            output: ['"e"', '"c"']

      - title: "Pipe: `|`"
        body: |

          The | operator combines two filters by feeding the output(s) of
          the one on the left into the input of the one on the right. It's
          pretty much the same as the Unix shell's pipe, if you're used to
          that.

          If the one on the left produces multiple results, the one on
          the right will be run for each of those results. So, the
          expression `.[] | .foo` retrieves the "foo" field of each
          element of the input array.

          Note that `.a.b.c` is the same as `.a | .b | .c`.

          Note too that `.` is the input value at the particular stage
          in a "pipeline", specifically: where the `.` expression appears.
          Thus `.a | . | .b` is the same as `.a.b`, as the `.` in the
          middle refers to whatever value `.a` produced.

        examples:
          - program: '.[] | .name'
            input: '[{"name":"JSON", "good":true}, {"name":"XML", "good":false}]'
            output: ['"JSON"', '"XML"']

      - title: "Parenthesis"
        body: |

          Parenthesis work as a grouping operator just as in any typical
          programming language.

        examples:
          - program: '(. + 2) * 5'
            input: '1'
            output: [15]

  - title: Types and Values
    body: |

      jq supports the same set of datatypes as JSON - numbers,
      strings, booleans, arrays, objects (which in JSON-speak are
      hashes with only string keys), and "null".

      Booleans, null, strings and numbers are written the same way as
      in JSON. Just like everything else in jq, these simple
      values take an input and produce an output - `42` is a valid jq
      expression that takes an input, ignores it, and returns 42
      instead.

      Numbers in jq are internally represented by their IEEE754 double
      precision approximation. Any arithmetic operation with numbers,
      whether they are literals or results of previous filters, will
      produce a double precision floating point result.

      However, when parsing a literal jq will store the original literal
      string. If no mutation is applied to this value then it will make
      to the output in its original form, even if conversion to double
      would result in a loss.

    entries:
      - title: "Array construction: `[]`"
        body: |

          As in JSON, `[]` is used to construct arrays, as in
          `[1,2,3]`. The elements of the arrays can be any jq
          expression, including a pipeline. All of the results produced
          by all of the expressions are collected into one big array.
          You can use it to construct an array out of a known quantity
          of values (as in `[.foo, .bar, .baz]`) or to "collect" all the
          results of a filter into an array (as in `[.items[].name]`)

          Once you understand the "," operator, you can look at jq's array
          syntax in a different light: the expression `[1,2,3]` is not using a
          built-in syntax for comma-separated arrays, but is instead applying
          the `[]` operator (collect results) to the expression 1,2,3 (which
          produces three different results).

          If you have a filter `X` that produces four results,
          then the expression `[X]` will produce a single result, an
          array of four elements.

        examples:
          - program: "[.user, .projects[]]"
            input: '{"user":"stedolan", "projects": ["jq", "wikiflow"]}'
            output: ['["stedolan", "jq", "wikiflow"]']
          - program: "[ .[] | . * 2]"
            input: '[1, 2, 3]'
            output: ['[2, 4, 6]']

      - title: "Object Construction: `{}`"
        body: |

          Like JSON, `{}` is for constructing objects (aka
          dictionaries or hashes), as in: `{"a": 42, "b": 17}`.

          If the keys are "identifier-like", then the quotes can be left
          off, as in `{a:42, b:17}`.  Variable references as key
          expressions use the value of the variable as the key.  Key
          expressions other than constant literals, identifiers, or
          variable references, need to be parenthesized, e.g.,
          `{("a"+"b"):59}`.

          The value can be any expression (although you may need to wrap
          it in parentheses if, for example, it contains colons), which
          gets applied to the {} expression's input (remember, all
          filters have an input and an output).

              {foo: .bar}

          will produce the JSON object `{"foo": 42}` if given the JSON
          object `{"bar":42, "baz":43}` as its input. You can use this
          to select particular fields of an object: if the input is an
          object with "user", "title", "id", and "content" fields and
          you just want "user" and "title", you can write

              {user: .user, title: .title}

          Because that is so common, there's a shortcut syntax for it:
          `{user, title}`.

          If one of the expressions produces multiple results,
          multiple dictionaries will be produced. If the input's

              {"user":"stedolan","titles":["JQ Primer", "More JQ"]}

          then the expression

              {user, title: .titles[]}

          will produce two outputs:

              {"user":"stedolan", "title": "JQ Primer"}
              {"user":"stedolan", "title": "More JQ"}

          Putting parentheses around the key means it will be evaluated as an
          expression. With the same input as above,

              {(.user): .titles}

          produces

              {"stedolan": ["JQ Primer", "More JQ"]}

          Variable references as keys use the value of the variable as
          the key.  Without a value then the variable's name becomes the
          key and its value becomes the value,

              "f o o" as $foo | "b a r" as $bar | {$foo, $bar:$foo}

          produces

              {"foo":"f o o","b a r":"f o o"}

        examples:
          - program: '{user, title: .titles[]}'
            input: '{"user":"stedolan","titles":["JQ Primer", "More JQ"]}'
            output:
              - '{"user":"stedolan", "title": "JQ Primer"}'
              - '{"user":"stedolan", "title": "More JQ"}'
          - program: '{(.user): .titles}'
            input: '{"user":"stedolan","titles":["JQ Primer", "More JQ"]}'
            output: ['{"stedolan": ["JQ Primer", "More JQ"]}']

      - title: "Recursive Descent: `..`"
        body: |

          Recursively descends `.`, producing every value.  This is the
          same as the zero-argument `recurse` builtin (see below).  This
          is intended to resemble the XPath `//` operator.  Note that
          `..a` does not work; use `..|.a` instead.  In the example
          below we use `..|.a?` to find all the values of object keys
          "a" in any object found "below" `.`.

          This is particularly useful in conjunction with `path(EXP)`
          (also see below) and the `?` operator.

        examples:
          - program: '..|.a?'
            input: '[[{"a":1}]]'
            output: ['1']

  - title: Builtin operators and functions
    body: |

      Some jq operators (for instance, `+`) do different things
      depending on the type of their arguments (arrays, numbers,
      etc.). However, jq never does implicit type conversions. If you
      try to add a string to an object you'll get an error message and
      no result.

      Please note that all numbers are converted to IEEE754 double precision
      floating point representation. Arithmetic and logical operators are working
      with these converted doubles. Results of all such operations are also limited
      to the double precision.

      The only exception to this behaviour of number is a snapshot of original number
      literal. When a number which originally was provided as a literal is never
      mutated until the end of the program then it is printed to the output in its
      original literal form. This also includes cases when the original literal
      would be truncated when converted to the IEEE754 double precision floating point
      number.

    entries:
      - title: "Addition: `+`"
        body: |

          The operator `+` takes two filters, applies them both
          to the same input, and adds the results together. What
          "adding" means depends on the types involved:

          - **Numbers** are added by normal arithmetic.

          - **Arrays** are added by being concatenated into a larger array.

          - **Strings** are added by being joined into a larger string.

          - **Objects** are added by merging, that is, inserting all
            the key-value pairs from both objects into a single
            combined object. If both objects contain a value for the
            same key, the object on the right of the `+` wins. (For
            recursive merge use the `*` operator.)

          `null` can be added to any value, and returns the other
          value unchanged.

          A numeric byte value between 0 and 255, inclusive, can be
          added to a binary string value.

        examples:
          - program: '.a + 1'
            input: '{"a": 7}'
            output: ['8']
          - program: '.a + .b'
            input: '{"a": [1,2], "b": [3,4]}'
            output: ['[1,2,3,4]']
          - program: '.a + null'
            input: '{"a": 1}'
            output: ['1']
          - program: '.a + 1'
            input: '{}'
            output: ['1']
          - program: '{a: 1} + {b: 2} + {c: 3} + {a: 42}'
            input: 'null'
            output: ['{"a": 42, "b": 2, "c": 3}']

      - title: "Subtraction: `-`"
        body: |

          As well as normal arithmetic subtraction on numbers, the `-`
          operator can be used on arrays to remove all occurrences of
          the second array's elements from the first array.

        examples:
          - program: '4 - .a'
            input: '{"a":3}'
            output: ['1']
          - program: . - ["xml", "yaml"]
            input: '["xml", "yaml", "json"]'
            output: ['["json"]']

      - title: "Multiplication, division, modulo: `*`, `/`, `%`"
        body: |

          These infix operators behave as expected when given two numbers.
          Division by zero raises an error. `x % y` computes x modulo y.

          Multiplying a string by a number produces the concatenation of
          that string that many times. `"x" * 0` produces `""`.

          Dividing a string by another splits the first using the second
          as separators.

          Multiplying two objects will merge them recursively: this works
          like addition but if both objects contain a value for the
          same key, and the values are objects, the two are merged with
          the same strategy.

        examples:
          - program: '10 / . * 3'
            input: 5
            output: [6]
          - program: '. / ", "'
            input: '"a, b,c,d, e"'
            output: ['["a","b,c,d","e"]']
          - program: '{"k": {"a": 1, "b": 2}} * {"k": {"a": 0,"c": 3}}'
            input: 'null'
            output: ['{"k": {"a": 0, "b": 2, "c": 3}}']
          - program: '.[] | (1 / .)?'
            input: '[1,0,-1]'
            output: ['1', '-1']


      - title: "`length`"
        body: |

          The builtin function `length` gets the length of various
          different types of value:

          - The length of a **string** is the number of Unicode
            codepoints it contains (which will be the same as its
            JSON-encoded length in bytes if it's pure ASCII).

          - The length of a **number** is its absolute value.

          - The length of an **array** is the number of elements.

          - The length of an **object** is the number of key-value pairs.

          - The length of **null** is zero.

          - It is an error to use `length` on a **boolean**.

        examples:
          - program: '.[] | length'
            input: '[[1,2], "string", {"a":2}, null, -5]'
            output: [2, 6, 1, 0, 5]


      - title: "`utf8bytelength`"
        body: |

          The builtin function `utf8bytelength` outputs the number of
          bytes used to encode a string in UTF-8.

        examples:
          - program: 'utf8bytelength'
            input: '"\u03bc"'
            output: [2]

      - title: "`keys`, `keys_unsorted`"
        body: |

          The builtin function `keys`, when given an object, returns
          its keys in an array.

          The keys are sorted "alphabetically", by unicode codepoint
          order. This is not an order that makes particular sense in
          any particular language, but you can count on it being the
          same for any two objects with the same set of keys,
          regardless of locale settings.

          When `keys` is given an array, it returns the valid indices
          for that array: the integers from 0 to length-1.

          The `keys_unsorted` function is just like `keys`, but if
          the input is an object then the keys will not be sorted,
          instead the keys will roughly be in insertion order.

        examples:
          - program: 'keys'
            input: '{"abc": 1, "abcd": 2, "Foo": 3}'
            output: ['["Foo", "abc", "abcd"]']
          - program: 'keys'
            input: '[42,3,35]'
            output: ['[0,1,2]']

      - title: "`has(key)`"
        body: |

          The builtin function `has` returns whether the input object
          has the given key, or the input array has an element at the
          given index.

          `has($key)` has the same effect as checking whether `$key`
          is a member of the array returned by `keys`, although `has`
          will be faster.

        examples:
          - program: 'map(has("foo"))'
            input: '[{"foo": 42}, {}]'
            output: ['[true, false]']
          - program: 'map(has(2))'
            input: '[[0,1], ["a","b","c"]]'
            output: ['[false, true]']

      - title: "`in`"
        body: |

          The builtin function `in` returns whether or not the input key is in the
          given object, or the input index corresponds to an element
          in the given array. It is, essentially, an inversed version
          of `has`.

        examples:
          - program: '.[] | in({"foo": 42})'
            input: '["foo", "bar"]'
            output: ['true', 'false']
          - program: 'map(in([0,1]))'
            input: '[2, 0]'
            output: ['[false, true]']

      - title: "`map(f)`, `map_values(f)`"
        body: |

          For any filter `f`, `map(f)` and `map_values(f)` apply `f`
          to each of the values in the input array or object, that is,
          to the values of `.[]`.

          In the absence of errors, `map(f)` always outputs an array
          whereas `map_values(f)` outputs an array if given an array,
          or an object if given an object.

          When the input to `map_values(f)` is an object, the output
          object has the same keys as the input object except for
          those keys whose values when piped to `f` produce no values
          at all.

          The key difference between `map(f)` and `map_values(f)` is
          that the former simply forms an array from all the values of
          `($x|f)` for each value, $x, in the input array or object,
          but `map_values(f)` only uses `first($x|f)`.

          Specifically, for object inputs, `map_value(f)` constructs
          the output object by examining in turn the value of
          `first(.[$k]|f)` for each key, $k, of the input.  If this
          expression produces no values, then the corresponding key
          will be dropped; otherwise, the output object will have that
          value at the key, $k.

          Here are some examples to clarify the behavior of `map` and
          `map_values` when applied to arrays. These examples assume the
          input is `[1]` in all cases:

              map(.+1)          #=>  [2]
              map(., .)         #=>  [1,1]
              map(empty)        #=>  []

              map_values(.+1)   #=>  [2]
              map_values(., .)  #=>  [1]
              map_values(empty) #=>  []

          `map(f)` is equivalent to `[.[] | f]` and
          `map_values(f)` is equivalent to `.[] |= f`.

          In fact, these are their implementations.


        examples:
          - program: 'map(.+1)'
            input: '[1,2,3]'
            output: ['[2,3,4]']

          - program: 'map_values(.+1)'
            input: '{"a": 1, "b": 2, "c": 3}'
            output: ['{"a": 2, "b": 3, "c": 4}']

          - program: 'map(., .)'
            input: '[1,2]'
            output: ['[1,1,2,2]']

          - program: 'map_values(. // empty)'
            input: '{"a": null, "b": true, "c": false}'
            output: ['{"b":true}']


      - title: "`pick(pathexps)`"
        body: |

          Emit the projection of the input object or array defined by the specified
          sequence of path expressions, such that if p is any one of these specifications,
          then `(. | p)` will evaluate to the same value as `(. | pick(pathexps) | p)`.
          For arrays, negative indices and .[m:n] specifications should not be used.

        examples:
          - program: 'pick(.a, .b.c, .x)'
            input: '{"a": 1, "b": {"c": 2, "d": 3}, "e": 4}'
            output: ['{"a":1,"b":{"c":2},"x":null}']

          - program: '[1,2,3,4] | pick(.[2], .[0], .[0])'
            input: '[1,2,3,4]'
            output: ['[1,null,3]']


      - title: "`path(path_expression)`"
        body: |

          Outputs array representations of the given path expression
          in `.`.  The outputs are arrays of strings (object keys)
          and/or numbers (array indices).

          Path expressions are jq expressions like `.a`, but also `.[]`.
          There are two types of path expressions: ones that can match
          exactly, and ones that cannot.  For example, `.a.b.c` is an
          exact match path expression, while `.a[].b` is not.

          `path(exact_path_expression)` will produce the array
          representation of the path expression even if it does not
          exist in `.`, if `.` is `null` or an array or an object.

          `path(pattern)` will produce array representations of the
          paths matching `pattern` if the paths exist in `.`.

          Note that the path expressions are not different from normal
          expressions.  The expression
          `path(..|select(type=="boolean"))` outputs all the paths to
          boolean values in `.`, and only those paths.

        examples:
          - program: 'path(.a[0].b)'
            input: 'null'
            output: ['["a",0,"b"]']
          - program: '[path(..)]'
            input: '{"a":[{"b":1}]}'
            output: ['[[],["a"],["a",0],["a",0,"b"]]']

      - title: "`del(path_expression)`"
        body: |

          The builtin function `del` removes a key and its corresponding
          value from an object.

        examples:
          - program: 'del(.foo)'
            input: '{"foo": 42, "bar": 9001, "baz": 42}'
            output: ['{"bar": 9001, "baz": 42}']
          - program: 'del(.[1, 2])'
            input: '["foo", "bar", "baz"]'
            output: ['["foo"]']

      - title: "`getpath(PATHS)`"
        body: |

          The builtin function `getpath` outputs the values in `.` found
          at each path in `PATHS`.

        examples:
          - program: 'getpath(["a","b"])'
            input: 'null'
            output: ['null']
          - program: '[getpath(["a","b"], ["a","c"])]'
            input: '{"a":{"b":0, "c":1}}'
            output: ['[0, 1]']

      - title: "`setpath(PATHS; VALUE)`"
        body: |

          The builtin function `setpath` sets the `PATHS` in `.` to `VALUE`.

        examples:
          - program: 'setpath(["a","b"]; 1)'
            input: 'null'
            output: ['{"a": {"b": 1}}']
          - program: 'setpath(["a","b"]; 1)'
            input: '{"a":{"b":0}}'
            output: ['{"a": {"b": 1}}']
          - program: 'setpath([0,"a"]; 1)'
            input: 'null'
            output: ['[{"a":1}]']

      - title: "`delpaths(PATHS)`"
        body: |

          The builtin function `delpaths` sets the `PATHS` in `.`.
          `PATHS` must be an array of paths, where each path is an array
          of strings and numbers.

        examples:
          - program: 'delpaths([["a","b"]])'
            input: '{"a":{"b":1},"x":{"y":2}}'
            output: ['{"a":{},"x":{"y":2}}']

      - title: "`to_entries`, `from_entries`, `with_entries(f)`"
        body: |

          These functions convert between an object and an array of
          key-value pairs. If `to_entries` is passed an object, then
          for each `k: v` entry in the input, the output array
          includes `{"key": k, "value": v}`.

          `from_entries` does the opposite conversion, and `with_entries(f)`
          is a shorthand for `to_entries | map(f) | from_entries`, useful for
          doing some operation to all keys and values of an object.
          `from_entries` accepts `"key"`, `"Key"`, `"name"`, `"Name"`,
          `"value"`, and `"Value"` as keys.

        examples:
          - program: 'to_entries'
            input: '{"a": 1, "b": 2}'
            output: ['[{"key":"a", "value":1}, {"key":"b", "value":2}]']
          - program: 'from_entries'
            input: '[{"key":"a", "value":1}, {"key":"b", "value":2}]'
            output: ['{"a": 1, "b": 2}']
          - program: 'with_entries(.key |= "KEY_" + .)'
            input: '{"a": 1, "b": 2}'
            output: ['{"KEY_a": 1, "KEY_b": 2}']


      - title: "`select(boolean_expression)`"
        body: |

          The function `select(f)` produces its input unchanged if
          `f` returns true for that input, and produces no output
          otherwise.

          It's useful for filtering lists: `[1,2,3] | map(select(. >= 2))`
          will give you `[2,3]`.

        examples:
          - program: 'map(select(. >= 2))'
            input: '[1,5,3,0,7]'
            output: ['[5,3,7]']
          - program: '.[] | select(.id == "second")'
            input: '[{"id": "first", "val": 1}, {"id": "second", "val": 2}]'
            output: ['{"id": "second", "val": 2}']


      - title: "`arrays`, `objects`, `iterables`, `booleans`, `numbers`, `normals`, `finites`, `strings`, `nulls`, `values`, `scalars`"
        body: |

          These built-ins select only inputs that are arrays, objects,
          iterables (arrays or objects), booleans, numbers, normal
          numbers, finite numbers, strings, null, non-null values, and
          non-iterables, respectively.

        examples:
          - program: '.[]|numbers'
            input: '[[],{},1,"foo",null,true,false]'
            output: ['1']

      - title: "`empty`"
        body: |

          `empty` returns no results. None at all. Not even `null`.

          It's useful on occasion. You'll know if you need it :)

        examples:
          - program: '1, empty, 2'
            input: 'null'
            output: [1, 2]
          - program: '[1,2,empty,3]'
            input: 'null'
            output: ['[1,2,3]']

      - title: "`error(message)`"
        body: |

          Produces an error, just like `.a` applied to values other than
          null and objects would, but with the given message as the
          error's value.  Errors can be caught with try/catch; see below.

      - title: "`halt`"
        body: |

          Stops the jq program with no further outputs.  jq will exit
          with exit status `0`.

      - title: "`halt_error`, `halt_error(exit_code)`"
        body: |

          Stops the jq program with no further outputs.  The input will
          be printed on `stderr` as raw output (i.e., strings will not
          have double quotes) with no decoration, not even a newline.

          The given `exit_code` (defaulting to `5`) will be jq's exit
          status.

          For example, `"Error: something went wrong\n"|halt_error(1)`.

      - title: "`$__loc__`"
        body: |

          Produces an object with a "file" key and a "line" key, with
          the filename and line number where `$__loc__` occurs, as
          values.

        examples:
          - program: 'try error("\($__loc__)") catch .'
            input: 'null'
            output: ['"{\"file\":\"<top-level>\",\"line\":1}"']

      - title: "`paths`, `paths(node_filter)`"
        body: |

          `paths` outputs the paths to all the elements in its input
          (except it does not output the empty list, representing .
          itself).

          `paths(f)` outputs the paths to any values for which `f` is `true`.
          That is, `paths(type == "number")` outputs the paths to all numeric
          values.

        examples:
          - program: '[paths]'
            input: '[1,[[],{"a":2}]]'
            output: ['[[0],[1],[1,0],[1,1],[1,1,"a"]]']
          - program: '[paths(type == "number")]'
            input: '[1,[[],{"a":2}]]'
            output: ['[[0],[1,1,"a"]]']

      - title: "`add`"
        body: |

          The filter `add` takes as input an array, and produces as
          output the elements of the array added together. This might
          mean summed, concatenated or merged depending on the types
          of the elements of the input array - the rules are the same
          as those for the `+` operator (described above).

          If the input is an empty array, `add` returns `null`.

        examples:
          - program: add
            input: '["a","b","c"]'
            output: ['"abc"']
          - program: add
            input: '[1, 2, 3]'
            output: [6]
          - program: add
            input: '[]'
            output: ["null"]

      - title: "`any`, `any(condition)`, `any(generator; condition)`"
        body: |

          The filter `any` takes as input an array of boolean values,
          and produces `true` as output if any of the elements of
          the array are `true`.

          If the input is an empty array, `any` returns `false`.

          The `any(condition)` form applies the given condition to the
          elements of the input array.

          The `any(generator; condition)` form applies the given
          condition to all the outputs of the given generator.

        examples:
          - program: any
            input: '[true, false]'
            output: ["true"]
          - program: any
            input: '[false, false]'
            output: ["false"]
          - program: any
            input: '[]'
            output: ["false"]

      - title: "`all`, `all(condition)`, `all(generator; condition)`"
        body: |

          The filter `all` takes as input an array of boolean values,
          and produces `true` as output if all of the elements of
          the array are `true`.

          The `all(condition)` form applies the given condition to the
          elements of the input array.

          The `all(generator; condition)` form applies the given
          condition to all the outputs of the given generator.

          If the input is an empty array, `all` returns `true`.

        examples:
          - program: all
            input: '[true, false]'
            output: ["false"]
          - program: all
            input: '[true, true]'
            output: ["true"]
          - program: all
            input: '[]'
            output: ["true"]

      - title: "`flatten`, `flatten(depth)`"
        body: |

          The filter `flatten` takes as input an array of nested arrays,
          and produces a flat array in which all arrays inside the original
          array have been recursively replaced by their values. You can pass
          an argument to it to specify how many levels of nesting to flatten.

          `flatten(2)` is like `flatten`, but going only up to two
          levels deep.

        examples:
          - program: flatten
            input: '[1, [2], [[3]]]'
            output: ["[1, 2, 3]"]
          - program: flatten(1)
            input: '[1, [2], [[3]]]'
            output: ["[1, 2, [3]]"]
          - program: flatten
            input: '[[]]'
            output: ["[]"]
          - program: flatten
            input: '[{"foo": "bar"}, [{"foo": "baz"}]]'
            output: ['[{"foo": "bar"}, {"foo": "baz"}]']

      - title: "`range(upto)`, `range(from; upto)`, `range(from; upto; by)`"
        body: |

          The `range` function produces a range of numbers. `range(4; 10)`
          produces 6 numbers, from 4 (inclusive) to 10 (exclusive). The numbers
          are produced as separate outputs. Use `[range(4; 10)]` to get a range as
          an array.

          The one argument form generates numbers from 0 to the given
          number, with an increment of 1.

          The two argument form generates numbers from `from` to `upto`
          with an increment of 1.

          The three argument form generates numbers `from` to `upto`
          with an increment of `by`.

        examples:
          - program: 'range(2; 4)'
            input: 'null'
            output: ['2', '3']
          - program: '[range(2; 4)]'
            input: 'null'
            output: ['[2,3]']
          - program: '[range(4)]'
            input: 'null'
            output: ['[0,1,2,3]']
          - program: '[range(0; 10; 3)]'
            input: 'null'
            output: ['[0,3,6,9]']
          - program: '[range(0; 10; -1)]'
            input: 'null'
            output: ['[]']
          - program: '[range(0; -5; -1)]'
            input: 'null'
            output: ['[0,-1,-2,-3,-4]']

      - title: "`floor`"
        body: |

          The `floor` function returns the floor of its numeric input.

        examples:
          - program: 'floor'
            input: '3.14159'
            output: ['3']

      - title: "`sqrt`"
        body: |

          The `sqrt` function returns the square root of its numeric input.

        examples:
          - program: 'sqrt'
            input: '9'
            output: ['3']

      - title: "`tonumber`"
        body: |

          The `tonumber` function parses its input as a number. It
          will convert correctly-formatted strings to their numeric
          equivalent, leave numbers alone, and give an error on all other input.

        examples:
          - program: '.[] | tonumber'
            input: '[1, "1"]'
            output: [1, 1]

      - title: "`tostring`"
        body: |

          The `tostring` function prints its input as a string.
          Binary strings are encoded accoring to the encoding selected
          for them; see see `tobinary`, `encodeas`, and `encoding`).
          If a binary string's output encoding is a `"bytearray"` then
          `tostring` will output an array of unsigned byte values.
          Text strings are left unchanged, and all non-text,
          non-binary values are formatted as JSON texts.

        examples:
          - program: '.[] | tostring'
            input: '[1, "1", [1]]'
            output: ['"1"', '"1"', '"[1]"']

      - title: "`tobinary`"
        body: |

          The `tobinary` function is like `tostring`, but its output
          will be a string which when output to jq's output stream
          will be base64-encoded, and which if added with other
          strings will produce a binary string value.

          Internally the binary string may be represented efficiently,
          and may not be encoded until it is output or until it is
          passed to `tostring`.  Adding a byte value (integer value
          between 0 and 255, inclusive) to a binary string is allowed,
          and will append that byte to it.

          In all cases the external representation of a binary value on
          output will be an encoding of that binary value, which may
          be selected with the `encodeas` function.

        examples:
          - program: 'tobinary|tostring'
            input: '"á"'
            output: ['"w6E="']

      - title: "`tobinary(bytes)`"
        body: |

          This function constructs a binary string value like
          `tobinary` but consisting of the byte values output by
          `bytes`.

        examples:
          - program: 'tobinary(195,161)|encodeas("UTF-8")|tostring'
            input: 'null'
            output: ['"á"']

      - title: "`encodeas($encoding)`"
        body: |

          This function sets the encoding of any binary string input
          to the given `$encoding`, which must be one of `"UTF-8"`
          (apply bad character mappings), `"$base64"` (encode binary
          in base64), or `"$bytearray"` (encode binary as an array of
          unsigned byte values).  The result will be encoded
          accordingly when when passed to `tostring` or when finally
          output by jq to `stdout` or `stderr`.

        examples:
          - program: 'tobinary|encodeas("base64")|tostring'
            input: '"á"'
            output: ['"w6E="']
          - program: 'tobinary|encodeas("bytearray")|tostring'
            input: '"á"'
            output: ['[195,161]']
          - program: 'tobinary|encodeas("UTF-8")|tostring'
            input: '"á"'
            output: ['"á"']

      - title: "`type`"
        body: |

          The `type` function returns the type of its argument as a
          string, which is one of null, boolean, number, string, array
          or object.

      - title: "`stringtype`"
        body: |

          Strings can be UTF-8 strings or binary strings.  The
          `stringtype` builtin outputs `"UTF-8"` or `"binary"` when
          given a string as input.

      - title: "`encoding`"
        body: |

          Outputs either `"UTF-8"`, `"base64"`, or `"bytearray"`,
          depending on whether the string is a plain text string or a
          binary string and what output encoding was applied to the
          binary string with `encodeas` (default is `"base64"`).

        examples:
          - program: '[(tostring,tobinary,(tobinary|encodeas("bytearray")),(tobinary|encodeas("UTF-8")))|[type,stringtype,encoding]]'
            input: '"foo"'
            output: ['[["string","UTF-8","UTF-8"],["string","binary","base64"],["string","binary","bytearray"],["string","binary","UTF-8"]]']

      - title: "`infinite`, `nan`, `isinfinite`, `isnan`, `isfinite`, `isnormal`"
        body: |

          Some arithmetic operations can yield infinities and "not a
          number" (NaN) values.  The `isinfinite` builtin returns `true`
          if its input is infinite.  The `isnan` builtin returns `true`
          if its input is a NaN.  The `infinite` builtin returns a
          positive infinite value.  The `nan` builtin returns a NaN.
          The `isnormal` builtin returns true if its input is a normal
          number.

          Note that division by zero raises an error.

          Currently most arithmetic operations operating on infinities,
          NaNs, and sub-normals do not raise errors.

        examples:
          - program: '.[] | (infinite * .) < 0'
            input: '[-1, 1]'
            output: ['true', 'false']
          - program: 'infinite, nan | type'
            input: 'null'
            output: ['"number"', '"number"']

      - title: "`sort`, `sort_by(path_expression)`"
        body: |

          The `sort` functions sorts its input, which must be an
          array. Values are sorted in the following order:

          * `null`
          * `false`
          * `true`
          * numbers
          * strings, in alphabetical order (by unicode codepoint value)
          * arrays, in lexical order
          * objects

          The ordering for objects is a little complex: first they're
          compared by comparing their sets of keys (as arrays in
          sorted order), and if their keys are equal then the values
          are compared key by key.

          `sort` may be used to sort by a particular field of an
          object, or by applying any jq filter.

          `sort_by(f)` compares two elements by comparing the result of
          `f` on each element.

        examples:
          - program: 'sort'
            input: '[8,3,null,6]'
            output: ['[null,3,6,8]']
          - program: 'sort_by(.foo)'
            input: '[{"foo":4, "bar":10}, {"foo":3, "bar":100}, {"foo":2, "bar":1}]'
            output: ['[{"foo":2, "bar":1}, {"foo":3, "bar":100}, {"foo":4, "bar":10}]']

      - title: "`group_by(path_expression)`"
        body: |

          `group_by(.foo)` takes as input an array, groups the
          elements having the same `.foo` field into separate arrays,
          and produces all of these arrays as elements of a larger
          array, sorted by the value of the `.foo` field.

          Any jq expression, not just a field access, may be used in
          place of `.foo`. The sorting order is the same as described
          in the `sort` function above.

        examples:
          - program: 'group_by(.foo)'
            input: '[{"foo":1, "bar":10}, {"foo":3, "bar":100}, {"foo":1, "bar":1}]'
            output: ['[[{"foo":1, "bar":10}, {"foo":1, "bar":1}], [{"foo":3, "bar":100}]]']

      - title: "`min`, `max`, `min_by(path_exp)`, `max_by(path_exp)`"
        body: |

          Find the minimum or maximum element of the input array.

          The `min_by(path_exp)` and `max_by(path_exp)` functions allow
          you to specify a particular field or property to examine, e.g.
          `min_by(.foo)` finds the object with the smallest `foo` field.

        examples:
          - program: 'min'
            input: '[5,4,2,7]'
            output: ['2']
          - program: 'max_by(.foo)'
            input: '[{"foo":1, "bar":14}, {"foo":2, "bar":3}]'
            output: ['{"foo":2, "bar":3}']

      - title: "`unique`, `unique_by(path_exp)`"
        body: |

          The `unique` function takes as input an array and produces
          an array of the same elements, in sorted order, with
          duplicates removed.

          The `unique_by(path_exp)` function will keep only one element
          for each value obtained by applying the argument. Think of it
          as making an array by taking one element out of every group
          produced by `group`.

        examples:
          - program: 'unique'
            input: '[1,2,5,3,5,3,1,3]'
            output: ['[1,2,3,5]']
          - program: 'unique_by(.foo)'
            input: '[{"foo": 1, "bar": 2}, {"foo": 1, "bar": 3}, {"foo": 4, "bar": 5}]'
            output: ['[{"foo": 1, "bar": 2}, {"foo": 4, "bar": 5}]']
          - program: 'unique_by(length)'
            input: '["chunky", "bacon", "kitten", "cicada", "asparagus"]'
            output: ['["bacon", "chunky", "asparagus"]']

      - title: "`reverse`"
        body: |

          This function reverses an array.

        examples:
          - program: 'reverse'
            input: '[1,2,3,4]'
            output: ['[4,3,2,1]']

      - title: "`contains(element)`"
        body: |

          The filter `contains(b)` will produce true if b is
          completely contained within the input. A string B is
          contained in a string A if B is a substring of A. An array B
          is contained in an array A if all elements in B are
          contained in any element in A. An object B is contained in
          object A if all of the values in B are contained in the
          value in A with the same key. All other types are assumed to
          be contained in each other if they are equal.

        examples:
          - program: 'contains("bar")'
            input: '"foobar"'
            output: ['true']
          - program: 'contains(["baz", "bar"])'
            input: '["foobar", "foobaz", "blarp"]'
            output: ['true']
          - program: 'contains(["bazzzzz", "bar"])'
            input: '["foobar", "foobaz", "blarp"]'
            output: ['false']
          - program: 'contains({foo: 12, bar: [{barp: 12}]})'
            input: '{"foo": 12, "bar":[1,2,{"barp":12, "blip":13}]}'
            output: ['true']
          - program: 'contains({foo: 12, bar: [{barp: 15}]})'
            input: '{"foo": 12, "bar":[1,2,{"barp":12, "blip":13}]}'
            output: ['false']

      - title: "`indices(s)`"
        body: |

          Outputs an array containing the indices in `.` where `s`
          occurs.  The input may be an array, in which case if `s` is an
          array then the indices output will be those where all elements
          in `.` match those of `s`.

        examples:
          - program: 'indices(", ")'
            input: '"a,b, cd, efg, hijk"'
            output: ['[3,7,12]']
          - program: 'indices(1)'
            input: '[0,1,2,1,3,1,4]'
            output: ['[1,3,5]']
          - program: 'indices([1,2])'
            input: '[0,1,2,3,1,4,2,5,1,2,6,7]'
            output: ['[1,8]']

      - title: "`index(s)`, `rindex(s)`"
        body: |

          Outputs the index of the first (`index`) or last (`rindex`)
          occurrence of `s` in the input.

        examples:
          - program: 'index(", ")'
            input: '"a,b, cd, efg, hijk"'
            output: ['3']
          - program: 'rindex(", ")'
            input: '"a,b, cd, efg, hijk"'
            output: ['12']

      - title: "`inside`"
        body: |

          The filter `inside(b)` will produce true if the input is
          completely contained within b. It is, essentially, an
          inversed version of `contains`.

        examples:
          - program: 'inside("foobar")'
            input: '"bar"'
            output: ['true']
          - program: 'inside(["foobar", "foobaz", "blarp"])'
            input: '["baz", "bar"]'
            output: ['true']
          - program: 'inside(["foobar", "foobaz", "blarp"])'
            input: '["bazzzzz", "bar"]'
            output: ['false']
          - program: 'inside({"foo": 12, "bar":[1,2,{"barp":12, "blip":13}]})'
            input: '{"foo": 12, "bar": [{"barp": 12}]}'
            output: ['true']
          - program: 'inside({"foo": 12, "bar":[1,2,{"barp":12, "blip":13}]})'
            input: '{"foo": 12, "bar": [{"barp": 15}]}'
            output: ['false']

      - title: "`startswith(str)`"
        body: |

          Outputs `true` if . starts with the given string argument.

        examples:
          - program: '[.[]|startswith("foo")]'
            input: '["fo", "foo", "barfoo", "foobar", "barfoob"]'
            output: ['[false, true, false, true, false]']

      - title: "`endswith(str)`"
        body: |

          Outputs `true` if . ends with the given string argument.

        examples:
          - program: '[.[]|endswith("foo")]'
            input: '["foobar", "barfoo"]'
            output: ['[false, true]']

      - title: "`combinations`, `combinations(n)`"
        body: |

          Outputs all combinations of the elements of the arrays in the
          input array. If given an argument `n`, it outputs all combinations
          of `n` repetitions of the input array.

        examples:
          - program: 'combinations'
            input: '[[1,2], [3, 4]]'
            output: ['[1, 3]', '[1, 4]', '[2, 3]', '[2, 4]']
          - program: 'combinations(2)'
            input: '[0, 1]'
            output: ['[0, 0]', '[0, 1]', '[1, 0]', '[1, 1]']

      - title: "`ltrimstr(str)`"
        body: |

          Outputs its input with the given prefix string removed, if it
          starts with it.

        examples:
          - program: '[.[]|ltrimstr("foo")]'
            input: '["fo", "foo", "barfoo", "foobar", "afoo"]'
            output: ['["fo","","barfoo","bar","afoo"]']

      - title: "`rtrimstr(str)`"
        body: |

          Outputs its input with the given suffix string removed, if it
          ends with it.

        examples:
          - program: '[.[]|rtrimstr("foo")]'
            input: '["fo", "foo", "barfoo", "foobar", "foob"]'
            output: ['["fo","","bar","foobar","foob"]']

      - title: "`explode`"
        body: |

          Converts an input string into an array of the string's
          codepoint numbers. Ill-formed Unicode is represented using
          negative numbers.

        examples:
          - program: 'explode'
            input: '"foobar"'
            output: ['[102,111,111,98,97,114]']

      - title: "`implode`"
        body: |

          The inverse of explode.

        examples:
          - program: 'implode'
            input: '[65, 66, 67]'
            output: ['"ABC"']

      - title: "`split(str)`"
        body: |

          Splits an input string on the separator argument.

          `split` can also split on regex matches when called with
          two arguments (see the regular expressions section below).

        examples:
          - program: 'split(", ")'
            input: '"a, b,c,d, e, "'
            output: ['["a","b,c,d","e",""]']

      - title: "`join(str)`"
        body: |

          Joins the array of elements given as input, using the
          argument as separator. It is the inverse of `split`: that is,
          running `split("foo") | join("foo")` over any input string
          returns said input string.

          Numbers and booleans in the input are converted to strings.
          Null values are treated as empty strings. Arrays and objects
          in the input are not supported.

        examples:
          - program: 'join(", ")'
            input: '["a","b,c,d","e"]'
            output: ['"a, b,c,d, e"']
          - program: 'join(" ")'
            input: '["a",1,2.3,true,null,false]'
            output: ['"a 1 2.3 true  false"']

      - title: "`ascii_downcase`, `ascii_upcase`"
        body: |

          Emit a copy of the input string with its alphabetic characters (a-z and A-Z)
          converted to the specified case.

        examples:
          - program: 'ascii_upcase'
            input: '"useful but not for é"'
            output: ['"USEFUL BUT NOT FOR é"']

      - title: "`while(cond; update)`"
        body: |

          The `while(cond; update)` function allows you to repeatedly
          apply an update to `.` until `cond` is false.

          Note that `while(cond; update)` is internally defined as a
          recursive jq function.  Recursive calls within `while` will
          not consume additional memory if `update` produces at most one
          output for each input.  See advanced topics below.

        examples:
          - program: '[while(.<100; .*2)]'
            input: '1'
            output: ['[1,2,4,8,16,32,64]']

      - title: "`repeat(exp)`"
        body: |

          The `repeat(exp)` function allows you to repeatedly
          apply expression `exp` to `.` until an error is raised.

          Note that `repeat(exp)` is internally defined as a
          recursive jq function.  Recursive calls within `repeat` will
          not consume additional memory if `exp` produces at most one
          output for each input.  See advanced topics below.

        examples:
          - program: '[repeat(.*2, error)?]'
            input: '1'
            output: ['[2]']

      - title: "`until(cond; next)`"
        body: |

          The `until(cond; next)` function allows you to repeatedly
          apply the expression `next`, initially to `.` then to its own
          output, until `cond` is true.  For example, this can be used
          to implement a factorial function (see below).

          Note that `until(cond; next)` is internally defined as a
          recursive jq function.  Recursive calls within `until()` will
          not consume additional memory if `next` produces at most one
          output for each input.  See advanced topics below.

        examples:
          - program: '[.,1]|until(.[0] < 1; [.[0] - 1, .[1] * .[0]])|.[1]'
            input: '4'
            output: ['24']


      - title: "`recurse(f)`, `recurse`, `recurse(f; condition)`"
        body: |

          The `recurse(f)` function allows you to search through a
          recursive structure, and extract interesting data from all
          levels. Suppose your input represents a filesystem:

              {"name": "/", "children": [
                {"name": "/bin", "children": [
                  {"name": "/bin/ls", "children": []},
                  {"name": "/bin/sh", "children": []}]},
                {"name": "/home", "children": [
                  {"name": "/home/stephen", "children": [
                    {"name": "/home/stephen/jq", "children": []}]}]}]}

          Now suppose you want to extract all of the filenames
          present. You need to retrieve `.name`, `.children[].name`,
          `.children[].children[].name`, and so on. You can do this
          with:

              recurse(.children[]) | .name

          When called without an argument, `recurse` is equivalent to
          `recurse(.[]?)`.

          `recurse(f)` is identical to `recurse(f; . != null)` and can be
          used without concerns about recursion depth.

          `recurse(f; condition)` is a generator which begins by
          emitting . and then emits in turn .|f, .|f|f, .|f|f|f, ...  so long
          as the computed value satisfies the condition. For example,
          to generate all the integers, at least in principle, one
          could write `recurse(.+1; true)`.

          The recursive calls in `recurse` will not consume additional
          memory whenever `f` produces at most a single output for each
          input.

        examples:
          - program: 'recurse(.foo[])'
            input: '{"foo":[{"foo": []}, {"foo":[{"foo":[]}]}]}'
            output:
              - '{"foo":[{"foo":[]},{"foo":[{"foo":[]}]}]}'
              - '{"foo":[]}'
              - '{"foo":[{"foo":[]}]}'
              - '{"foo":[]}'

          - program: 'recurse'
            input: '{"a":0,"b":[1]}'
            output:
              - '{"a":0,"b":[1]}'
              - '0'
              - '[1]'
              - '1'

          - program: 'recurse(. * .; . < 20)'
            input: 2
            output:
                - 2
                - 4
                - 16

      - title: "`walk(f)`"
        body: |

          The `walk(f)` function applies f recursively to every
          component of the input entity.  When an array is
          encountered, f is first applied to its elements and then to
          the array itself; when an object is encountered, f is first
          applied to all the values and then to the object.  In
          practice, f will usually test the type of its input, as
          illustrated in the following examples.  The first example
          highlights the usefulness of processing the elements of an
          array of arrays before processing the array itself.  The second
          example shows how all the keys of all the objects within the
          input can be considered for alteration.

        examples:
          - program: 'walk(if type == "array" then sort else . end)'
            input: '[[4, 1, 7], [8, 5, 2], [3, 6, 9]]'
            output:
              - '[[1,4,7],[2,5,8],[3,6,9]]'

          - program: 'walk( if type == "object" then with_entries( .key |= sub( "^_+"; "") ) else . end )'
            input: '[ { "_a": { "__b": 2 } } ]'
            output:
              - '[{"a":{"b":2}}]'

      - title: "`$ENV`, `env`"
        body: |

          `$ENV` is an object representing the environment variables as
          set when the jq program started.

          `env` outputs an object representing jq's current environment.

          At the moment there is no builtin for setting environment
          variables.

        examples:
          - program: '$ENV.PAGER'
            input: 'null'
            output: ['"less"']

          - program: 'env.PAGER'
            input: 'null'
            output: ['"less"']

      - title: "`transpose`"
        body: |

          Transpose a possibly jagged matrix (an array of arrays).
          Rows are padded with nulls so the result is always rectangular.

        examples:
          - program: 'transpose'
            input: '[[1], [2,3]]'
            output: ['[[1,2],[null,3]]']

      - title: "`bsearch(x)`"
        body: |

          `bsearch(x)` conducts a binary search for x in the input
          array.  If the input is sorted and contains x, then
          `bsearch(x)` will return its index in the array; otherwise, if
          the array is sorted, it will return (-1 - ix) where ix is an
          insertion point such that the array would still be sorted
          after the insertion of x at ix.  If the array is not sorted,
          `bsearch(x)` will return an integer that is probably of no
          interest.

        examples:
          - program: 'bsearch(0)'
            input: '[0,1]'
            output: ['0']
          - program: 'bsearch(0)'
            input: '[1,2,3]'
            output: ['-1']
          - program: 'bsearch(4) as $ix | if $ix < 0 then .[-(1+$ix)] = 4 else . end'
            input: '[1,2,3]'
            output: ['[1,2,3,4]']

      - title: "String interpolation: `\\(exp)`"
        body: |

          Inside a string, you can put an expression inside parens
          after a backslash. Whatever the expression returns will be
          interpolated into the string.

        examples:
          - program: '"The input was \(.), which is one less than \(.+1)"'
            input: '42'
            output: ['"The input was 42, which is one less than 43"']

      - title: "Convert to/from JSON"
        body: |

          The `tojson` and `fromjson` builtins dump values as JSON texts
          or parse JSON texts into values, respectively.  The `tojson`
          builtin differs from `tostring` in that `tostring` returns strings
          unmodified, while `tojson` encodes strings as JSON strings.

        examples:
          - program: '[.[]|tostring]'
            input: '[1, "foo", ["foo"]]'
            output: ['["1","foo","[\"foo\"]"]']
          - program: '[.[]|tojson]'
            input: '[1, "foo", ["foo"]]'
            output: ['["1","\"foo\"","[\"foo\"]"]']
          - program: '[.[]|tojson|fromjson]'
            input: '[1, "foo", ["foo"]]'
            output: ['[1,"foo",["foo"]]']

      - title: "Format strings and escaping"
        body: |

          The `@foo` syntax is used to format and escape strings,
          which is useful for building URLs, documents in a language
          like HTML or XML, and so forth. `@foo` can be used as a
          filter on its own, the possible escapings are:

          * `@text`:

            Calls `tostring`, see that function for details.

          * `@json`:

            Serializes the input as JSON.

          * `@html`:

            Applies HTML/XML escaping, by mapping the characters
            `<>&'"` to their entity equivalents `&lt;`, `&gt;`,
            `&amp;`, `&apos;`, `&quot;`.

          * `@uri`:

            Applies percent-encoding, by mapping all reserved URI
            characters to a `%XX` sequence.

          * `@csv`:

            The input must be an array, and it is rendered as CSV
            with double quotes for strings, and quotes escaped by
            repetition.

          * `@tsv`:

            The input must be an array, and it is rendered as TSV
            (tab-separated values). Each input array will be printed as
            a single line. Fields are separated by a single
            tab (ascii `0x09`). Input characters line-feed (ascii `0x0a`),
            carriage-return (ascii `0x0d`), tab (ascii `0x09`) and
            backslash (ascii `0x5c`) will be output as escape sequences
            `\n`, `\r`, `\t`, `\\` respectively.

          * `@sh`:

            The input is escaped suitable for use in a command-line
            for a POSIX shell. If the input is an array, the output
            will be a series of space-separated strings.

          * `@base64`:

            The input is converted to base64 as specified by RFC 4648.

          * `@base64d`:

            The inverse of `@base64`, input is decoded as specified by RFC 4648.
<<<<<<< HEAD
            The result will be a binary string as if `tobinary|encodeas("UTF-8")`
            was used, meaning that on output bad characters will be
            replaced.
=======
>>>>>>> 4f657bd2

          This syntax can be combined with string interpolation in a
          useful way. You can follow a `@foo` token with a string
          literal. The contents of the string literal will *not* be
          escaped. However, all interpolations made inside that string
          literal will be escaped. For instance,

              @uri "https://www.google.com/search?q=\(.search)"

          will produce the following output for the input
          `{"search":"what is jq?"}`:

              "https://www.google.com/search?q=what%20is%20jq%3F"

          Note that the slashes, question mark, etc. in the URL are
          not escaped, as they were part of the string literal.

        examples:
          - program: '@html'
            input: '"This works if x < y"'
            output: ['"This works if x &lt; y"']

          - program: '@sh "echo \(.)"'
            input: "\"O'Hara's Ale\""
            output: ["\"echo 'O'\\\\''Hara'\\\\''s Ale'\""]

          - program: '@base64'
            input: '"This is a message"'
            output: ['"VGhpcyBpcyBhIG1lc3NhZ2U="']

          - program: '@base64d'
            input: '"VGhpcyBpcyBhIG1lc3NhZ2U="'
            output: ['"This is a message"']

      - title: "Dates"
        body: |

          jq provides some basic date handling functionality, with some
          high-level and low-level builtins.  In all cases these
          builtins deal exclusively with time in UTC.

          The `fromdateiso8601` builtin parses datetimes in the ISO 8601
          format to a number of seconds since the Unix epoch
          (1970-01-01T00:00:00Z).  The `todateiso8601` builtin does the
          inverse.

          The `fromdate` builtin parses datetime strings.  Currently
          `fromdate` only supports ISO 8601 datetime strings, but in the
          future it will attempt to parse datetime strings in more
          formats.

          The `todate` builtin is an alias for `todateiso8601`.

          The `now` builtin outputs the current time, in seconds since
          the Unix epoch.

          Low-level jq interfaces to the C-library time functions are
          also provided: `strptime`, `strftime`, `strflocaltime`,
          `mktime`, `gmtime`, and `localtime`.  Refer to your host
          operating system's documentation for the format strings used
          by `strptime` and `strftime`.  Note: these are not necessarily
          stable interfaces in jq, particularly as to their localization
          functionality.

          The `gmtime` builtin consumes a number of seconds since the
          Unix epoch and outputs a "broken down time" representation of
          Greenwich Mean Time as an array of numbers representing
          (in this order): the year, the month (zero-based), the day of
          the month (one-based), the hour of the day, the minute of the
          hour, the second of the minute, the day of the week, and the
          day of the year -- all one-based unless otherwise stated.  The
          day of the week number may be wrong on some systems for dates
          before March 1st 1900, or after December 31 2099.

          The `localtime` builtin works like the `gmtime` builtin, but
          using the local timezone setting.

          The `mktime` builtin consumes "broken down time"
          representations of time output by `gmtime` and `strptime`.

          The `strptime(fmt)` builtin parses input strings matching the
          `fmt` argument.  The output is in the "broken down time"
          representation consumed by `gmtime` and output by `mktime`.

          The `strftime(fmt)` builtin formats a time (GMT) with the
          given format.  The `strflocaltime` does the same, but using
          the local timezone setting.

          The format strings for `strptime` and `strftime` are described
          in typical C library documentation.  The format string for ISO
          8601 datetime is `"%Y-%m-%dT%H:%M:%SZ"`.

          jq may not support some or all of this date functionality on
          some systems. In particular, the `%u` and `%j` specifiers for
          `strptime(fmt)` are not supported on macOS.

        examples:
          - program: 'fromdate'
            input: '"2015-03-05T23:51:47Z"'
            output: ['1425599507']

          - program: 'strptime("%Y-%m-%dT%H:%M:%SZ")'
            input: '"2015-03-05T23:51:47Z"'
            output: ['[2015,2,5,23,51,47,4,63]']

          - program: 'strptime("%Y-%m-%dT%H:%M:%SZ")|mktime'
            input: '"2015-03-05T23:51:47Z"'
            output: ['1425599507']

      - title: "SQL-Style Operators"
        body: |

          jq provides a few SQL-style operators.

          * INDEX(stream; index_expression):

            This builtin produces an object whose keys are computed by
            the given index expression applied to each value from the
            given stream.

          * JOIN($idx; stream; idx_expr; join_expr):

            This builtin joins the values from the given stream to the
            given index.  The index's keys are computed by applying the
            given index expression to each value from the given stream.
            An array of the value in the stream and the corresponding
            value from the index is fed to the given join expression to
            produce each result.

          * JOIN($idx; stream; idx_expr):

            Same as `JOIN($idx; stream; idx_expr; .)`.

          * JOIN($idx; idx_expr):

            This builtin joins the input `.` to the given index, applying
            the given index expression to `.` to compute the index key.
            The join operation is as described above.

          * IN(s):

            This builtin outputs `true` if `.` appears in the given
            stream, otherwise it outputs `false`.

          * IN(source; s):

            This builtin outputs `true` if any value in the source stream
            appears in the second stream, otherwise it outputs `false`.

      - title: "`builtins`"
        body: |

          Returns a list of all builtin functions in the format `name/arity`.
          Since functions with the same name but different arities are considered
          separate functions, `all/0`, `all/1`, and `all/2` would all be present
          in the list.

  - title: Conditionals and Comparisons
    entries:
      - title: "`==`, `!=`"
        body: |

          The expression 'a == b' will produce 'true' if the results of evaluating
          a and b are equal (that is, if they represent equivalent JSON values) and
          'false' otherwise. In particular, strings are never considered equal
          to numbers.  In checking for the equality of JSON objects, the ordering of keys
          is irrelevant.  If you're coming from JavaScript, please note that jq's `==` is like
          JavaScript's `===`, the "strict equality" operator.

          != is "not equal", and 'a != b' returns the opposite value of 'a == b'

        examples:
          - program: '. == false'
            input: 'null'
            output: ['false']

          - program: '. == {"b": {"d": (4 + 1e-20), "c": 3}, "a":1}'
            input: '{"a":1, "b": {"c": 3, "d": 4}}'
            output: ['true']

          - program: '.[] == 1'
            input: '[1, 1.0, "1", "banana"]'
            output: ['true', 'true', 'false', 'false']

      - title: if-then-else-end
        body: |

          `if A then B else C end` will act the same as `B` if `A`
          produces a value other than false or null, but act the same
          as `C` otherwise.

          `if A then B end` is the same as `if A then B else .  end`.
          That is, the `else` branch is optional, and if absent is the
          same as `.`. This also applies to `elif` with absent ending `else` branch.

          Checking for false or null is a simpler notion of
          "truthiness" than is found in JavaScript or Python, but it
          means that you'll sometimes have to be more explicit about
          the condition you want.  You can't test whether, e.g. a
          string is empty using `if .name then A else B end`; you'll
          need something like `if .name == "" then A else B end` instead.

          If the condition `A` produces multiple results, then `B` is evaluated
          once for each result that is not false or null, and `C` is evaluated
          once for each false or null.

          More cases can be added to an if using `elif A then B` syntax.

        examples:
          - program: |-
              if . == 0 then
                "zero"
              elif . == 1 then
                "one"
              else
                "many"
              end
            input: 2
            output: ['"many"']

      - title: "`>`, `>=`, `<=`, `<`"
        body: |

          The comparison operators `>`, `>=`, `<=`, `<` return whether
          their left argument is greater than, greater than or equal
          to, less than or equal to or less than their right argument
          (respectively).

          The ordering is the same as that described for `sort`, above.

        examples:
          - program: '. < 5'
            input: 2
            output: ['true']

      - title: "`and`, `or`, `not`"
        body: |

          jq supports the normal Boolean operators `and`, `or`, `not`.
          They have the same standard of truth as if expressions -
          `false` and `null` are considered "false values", and
          anything else is a "true value".

          If an operand of one of these operators produces multiple
          results, the operator itself will produce a result for each input.

          `not` is in fact a builtin function rather than an operator,
          so it is called as a filter to which things can be piped
          rather than with special syntax, as in `.foo and .bar |
          not`.

          These three only produce the values `true` and `false`, and
          so are only useful for genuine Boolean operations, rather
          than the common Perl/Python/Ruby idiom of
          "value_that_may_be_null or default". If you want to use this
          form of "or", picking between two values rather than
          evaluating a condition, see the `//` operator below.

        examples:
          - program: '42 and "a string"'
            input: 'null'
            output: ['true']
          - program: '(true, false) or false'
            input: 'null'
            output: ['true', 'false']
          - program: '(true, true) and (true, false)'
            input: 'null'
            output: ['true', 'false', 'true', 'false']
          - program: '[true, false | not]'
            input: 'null'
            output: ['[false, true]']

      - title: "Alternative operator: `//`"
        body: |

          A filter of the form `a // b` produces the same
          results as `a`, if `a` produces results other than `false`
          and `null`. Otherwise, `a // b` produces the same results as `b`.

          This is useful for providing defaults: `.foo // 1` will
          evaluate to `1` if there's no `.foo` element in the
          input. It's similar to how `or` is sometimes used in Python
          (jq's `or` operator is reserved for strictly Boolean
          operations).

        examples:
          - program: '.foo // 42'
            input: '{"foo": 19}'
            output: [19]
          - program: '.foo // 42'
            input: '{}'
            output: [42]

      - title: try-catch
        body: |

          Errors can be caught by using `try EXP catch EXP`.  The first
          expression is executed, and if it fails then the second is
          executed with the error message.  The output of the handler,
          if any, is output as if it had been the output of the
          expression to try.

          The `try EXP` form uses `empty` as the exception handler.

        examples:
          - program: 'try .a catch ". is not an object"'
            input: 'true'
            output: ['". is not an object"']
          - program: '[.[]|try .a]'
            input: '[{}, true, {"a":1}]'
            output: ['[null, 1]']
          - program: 'try error("some exception") catch .'
            input: 'true'
            output: ['"some exception"']

      - title: Breaking out of control structures
        body: |

          A convenient use of try/catch is to break out of control
          structures like `reduce`, `foreach`, `while`, and so on.

          For example:

              # Repeat an expression until it raises "break" as an
              # error, then stop repeating without re-raising the error.
              # But if the error caught is not "break" then re-raise it.
              try repeat(exp) catch if .=="break" then empty else error

          jq has a syntax for named lexical labels to "break" or "go (back) to":

              label $out | ... break $out ...

          The `break $label_name` expression will cause the program to
          to act as though the nearest (to the left) `label $label_name`
          produced `empty`.

          The relationship between the `break` and corresponding `label`
          is lexical: the label has to be "visible" from the break.

          To break out of a `reduce`, for example:

              label $out | reduce .[] as $item (null; if .==false then break $out else ... end)

          The following jq program produces a syntax error:

              break $out

          because no label `$out` is visible.

      - title: "Error Suppression / Optional Operator: `?`"
        body: |

          The `?` operator, used as `EXP?`, is shorthand for `try EXP`.

        examples:
          - program: '[.[] | .a?]'
            input: '[{}, true, {"a":1}]'
            output: ['[null, 1]']
          - program: '[.[] | tonumber?]'
            input: '["1", "invalid", "3", 4]'
            output: ['[1, 3, 4]']

  - title: Regular expressions
    body: |

      jq uses the
      [Oniguruma regular expression library](https://github.com/kkos/oniguruma/blob/master/doc/RE),
      as do PHP, TextMate, Sublime Text, etc, so the
      description here will focus on jq specifics.

      Oniguruma supports several flavors of regular expression, so it is important to know
      that jq uses the ["Perl NG" (Perl with named groups)](https://github.com/kkos/oniguruma/blob/master/doc/SYNTAX.md) flavor.

      The jq regex filters are defined so that they can be used using
      one of these patterns:

          STRING | FILTER(REGEX)
          STRING | FILTER(REGEX; FLAGS)
          STRING | FILTER([REGEX])
          STRING | FILTER([REGEX, FLAGS])

      where:

      * STRING, REGEX, and FLAGS are jq strings and subject to jq string interpolation;
      * REGEX, after string interpolation, should be a valid regular expression;
      * FILTER is one of `test`, `match`, or `capture`, as described below.

      Since REGEX must evaluate to a JSON string, some characters that are needed
      to form a regular expression must be escaped. For example, the regular expression
      `\s` signifying a whitespace character would be written as `"\\s"`.

      FLAGS is a string consisting of one of more of the supported flags:

      * `g` - Global search (find all matches, not just the first)
      * `i` - Case insensitive search
      * `m` - Multi line mode (`.` will match newlines)
      * `n` - Ignore empty matches
      * `p` - Both s and m modes are enabled
      * `s` - Single line mode (`^` -> `\A`, `$` -> `\Z`)
      * `l` - Find longest possible matches
      * `x` - Extended regex format (ignore whitespace and comments)

      To match a whitespace with the `x` flag, use `\s`, e.g.

          jq -n '"a b" | test("a\\sb"; "x")'

      Note that certain flags may also be specified within REGEX, e.g.

          jq -n '("test", "TEst", "teST", "TEST") | test("(?i)te(?-i)st")'

      evaluates to: `true`, `true`, `false`, `false`.

    entries:
      - title: "`test(val)`, `test(regex; flags)`"
        body: |

          Like `match`, but does not return match objects, only `true` or `false`
          for whether or not the regex matches the input.

        examples:
          - program: 'test("foo")'
            input: '"foo"'
            output: ['true']
          - program: '.[] | test("a b c # spaces are ignored"; "ix")'
            input: '["xabcd", "ABC"]'
            output: ['true', 'true']

      - title: "`match(val)`, `match(regex; flags)`"
        body: |

          **match** outputs an object for each match it finds.  Matches have
          the following fields:

          * `offset` - offset in UTF-8 codepoints from the beginning of the input
          * `length` - length in UTF-8 codepoints of the match
          * `string` - the string that it matched
          * `captures` - an array of objects representing capturing groups.

          Capturing group objects have the following fields:

          * `offset` - offset in UTF-8 codepoints from the beginning of the input
          * `length` - length in UTF-8 codepoints of this capturing group
          * `string` - the string that was captured
          * `name` - the name of the capturing group (or `null` if it was unnamed)

          Capturing groups that did not match anything return an offset of -1

        examples:
          - program: 'match("(abc)+"; "g")'
            input: '"abc abc"'
            output:
             - '{"offset": 0, "length": 3, "string": "abc", "captures": [{"offset": 0, "length": 3, "string": "abc", "name": null}]}'
             - '{"offset": 4, "length": 3, "string": "abc", "captures": [{"offset": 4, "length": 3, "string": "abc", "name": null}]}'
          - program: 'match("foo")'
            input: '"foo bar foo"'
            output: ['{"offset": 0, "length": 3, "string": "foo", "captures": []}']
          - program: 'match(["foo", "ig"])'
            input: '"foo bar FOO"'
            output:
             - '{"offset": 0, "length": 3, "string": "foo", "captures": []}'
             - '{"offset": 8, "length": 3, "string": "FOO", "captures": []}'
          - program: 'match("foo (?<bar123>bar)? foo"; "ig")'
            input: '"foo bar foo foo  foo"'
            output:
             - '{"offset": 0, "length": 11, "string": "foo bar foo", "captures": [{"offset": 4, "length": 3, "string": "bar", "name": "bar123"}]}'
             - '{"offset": 12, "length": 8, "string": "foo  foo", "captures": [{"offset": -1, "length": 0, "string": null, "name": "bar123"}]}'

          - program: '[ match("."; "g")] | length'
            input: '"abc"'
            output: [3]


      - title: "`capture(val)`, `capture(regex; flags)`"
        body: |

         Collects the named captures in a JSON object, with the name
         of each capture as the key, and the matched string as the
         corresponding value.

        examples:
          - program: 'capture("(?<a>[a-z]+)-(?<n>[0-9]+)")'
            input: '"xyzzy-14"'
            output: ['{ "a": "xyzzy", "n": "14" }']

      - title: "`scan(regex)`, `scan(regex; flags)`"
        body: |

          Emit a stream of the non-overlapping substrings of the input
          that match the regex in accordance with the flags, if any
          have been specified.  If there is no match, the stream is empty.
          To capture all the matches for each input string, use the idiom
          `[ expr ]`, e.g. `[ scan(regex) ]`.

        examples:
          - program: 'scan("c")'
            input: '"abcdefabc"'
            output: ['"c"', '"c"']

      - title: "`split(regex; flags)`"
        body: |

          Splits an input string on each regex match.

          For backwards compatibility, when called with a single argument,
          `split` splits on a string, not a regex.

        examples:
          - program: 'split(", *"; null)'
            input: '"ab,cd, ef"'
            output: ['["ab","cd","ef"]']


      - title: "`splits(regex)`, `splits(regex; flags)`"
        body: |

          These provide the same results as their `split` counterparts,
          but as a stream instead of an array.

        examples:
          - program: 'splits(", *")'
            input: '"ab,cd,   ef, gh"'
            output: ['"ab"','"cd"','"ef"','"gh"']

      - title: "`sub(regex; tostring)`, `sub(regex; tostring; flags)`"
        body: |

          Emit the string obtained by replacing the first match of
          regex in the input string with `tostring`, after
          interpolation.  `tostring` should be a jq string or a stream
          of such strings, each of which may contain references to
          named captures. The named captures are, in effect, presented
          as a JSON object (as constructed by `capture`) to
          `tostring`, so a reference to a captured variable named "x"
          would take the form: `"\(.x)"`.

        examples:
          - program: 'sub("[^a-z]*(?<x>[a-z]+)"; "Z\(.x)"; "g")'
            input: '"123abc456def"'
            output: ['"ZabcZdef"']

          - program: '[sub("(?<a>.)"; "\(.a|ascii_upcase)", "\(.a|ascii_downcase)")]'
            input: '"aB"'
            output: ['["AB","aB"]']

      - title: "`gsub(regex; tostring)`, `gsub(regex; tostring; flags)`"
        body: |

          `gsub` is like `sub` but all the non-overlapping occurrences of the regex are
          replaced by `tostring`, after interpolation. If the second argument is a stream
          of jq strings, then `gsub` will produce a corresponding stream of JSON strings.

        examples:
          - program: 'gsub("(?<x>.)[^a]*"; "+\(.x)-")'
            input: '"Abcabc"'
            output: ['"+A-+a-"']

          - program: '[gsub("p"; "a", "b")]'
            input: '"p"'
            output: ['["a","b"]']


  - title: Advanced features
    body: |
      Variables are an absolute necessity in most programming languages, but
      they're relegated to an "advanced feature" in jq.

      In most languages, variables are the only means of passing around
      data. If you calculate a value, and you want to use it more than once,
      you'll need to store it in a variable. To pass a value to another part
      of the program, you'll need that part of the program to define a
      variable (as a function parameter, object member, or whatever) in
      which to place the data.

      It is also possible to define functions in jq, although this is
      is a feature whose biggest use is defining jq's standard library
      (many jq functions such as `map` and `select` are in fact written
      in jq).

      jq has reduction operators, which are very powerful but a bit
      tricky.  Again, these are mostly used internally, to define some
      useful bits of jq's standard library.

      It may not be obvious at first, but jq is all about generators
      (yes, as often found in other languages).  Some utilities are
      provided to help deal with generators.

      Some minimal I/O support (besides reading JSON from standard
      input, and writing JSON to standard output) is available.

      Finally, there is a module/library system.

    entries:
      - title: "Variable / Symbolic Binding Operator: `... as $identifier | ...`"
        body: |

          In jq, all filters have an input and an output, so manual
          plumbing is not necessary to pass a value from one part of a program
          to the next. Many expressions, for instance `a + b`, pass their input
          to two distinct subexpressions (here `a` and `b` are both passed the
          same input), so variables aren't usually necessary in order to use a
          value twice.

          For instance, calculating the average value of an array of numbers
          requires a few variables in most languages - at least one to hold the
          array, perhaps one for each element or for a loop counter. In jq, it's
          simply `add / length` - the `add` expression is given the array and
          produces its sum, and the `length` expression is given the array and
          produces its length.

          So, there's generally a cleaner way to solve most problems in jq than
          defining variables. Still, sometimes they do make things easier, so jq
          lets you define variables using `expression as $variable`. All
          variable names start with `$`. Here's a slightly uglier version of the
          array-averaging example:

              length as $array_length | add / $array_length

          We'll need a more complicated problem to find a situation where using
          variables actually makes our lives easier.


          Suppose we have an array of blog posts, with "author" and "title"
          fields, and another object which is used to map author usernames to
          real names. Our input looks like:

              {"posts": [{"title": "First post", "author": "anon"},
                         {"title": "A well-written article", "author": "person1"}],
               "realnames": {"anon": "Anonymous Coward",
                             "person1": "Person McPherson"}}

          We want to produce the posts with the author field containing a real
          name, as in:

              {"title": "First post", "author": "Anonymous Coward"}
              {"title": "A well-written article", "author": "Person McPherson"}

          We use a variable, $names, to store the realnames object, so that we
          can refer to it later when looking up author usernames:

              .realnames as $names | .posts[] | {title, author: $names[.author]}

          The expression `exp as $x | ...` means: for each value of expression
          `exp`, run the rest of the pipeline with the entire original input, and
          with `$x` set to that value.  Thus `as` functions as something of a
          foreach loop.

          Just as `{foo}` is a handy way of writing `{foo: .foo}`, so
          `{$foo}` is a handy way of writing `{foo: $foo}`.

          Multiple variables may be declared using a single `as` expression by
          providing a pattern that matches the structure of the input
          (this is known as "destructuring"):

              . as {realnames: $names, posts: [$first, $second]} | ...

          The variable declarations in array patterns (e.g., `. as
          [$first, $second]`) bind to the elements of the array in from
          the element at index zero on up, in order.  When there is no
          value at the index for an array pattern element, `null` is
          bound to that variable.

          Variables are scoped over the rest of the expression that defines
          them, so

              .realnames as $names | (.posts[] | {title, author: $names[.author]})

          will work, but

              (.realnames as $names | .posts[]) | {title, author: $names[.author]}

          won't.

          For programming language theorists, it's more accurate to
          say that jq variables are lexically-scoped bindings.  In
          particular there's no way to change the value of a binding;
          one can only setup a new binding with the same name, but which
          will not be visible where the old one was.

        examples:
          - program: '.bar as $x | .foo | . + $x'
            input: '{"foo":10, "bar":200}'
            output: ['210']
          - program: '. as $i|[(.*2|. as $i| $i), $i]'
            input: '5'
            output: ['[10,5]']
          - program: '. as [$a, $b, {c: $c}] | $a + $b + $c'
            input: '[2, 3, {"c": 4, "d": 5}]'
            output: ['9']
          - program: '.[] as [$a, $b] | {a: $a, b: $b}'
            input: '[[0], [0, 1], [2, 1, 0]]'
            output: ['{"a":0,"b":null}', '{"a":0,"b":1}', '{"a":2,"b":1}']

      - title: 'Destructuring Alternative Operator: `?//`'
        body: |

          The destructuring alternative operator provides a concise mechanism
          for destructuring an input that can take one of several forms.

          Suppose we have an API that returns a list of resources and events
          associated with them, and we want to get the user_id and timestamp of
          the first event for each resource. The API (having been clumsily
          converted from XML) will only wrap the events in an array if the resource
          has multiple events:

              {"resources": [{"id": 1, "kind": "widget", "events": {"action": "create", "user_id": 1, "ts": 13}},
                             {"id": 2, "kind": "widget", "events": [{"action": "create", "user_id": 1, "ts": 14}, {"action": "destroy", "user_id": 1, "ts": 15}]}]}

          We can use the destructuring alternative operator to handle this structural change simply:

              .resources[] as {$id, $kind, events: {$user_id, $ts}} ?// {$id, $kind, events: [{$user_id, $ts}]} | {$user_id, $kind, $id, $ts}

          Or, if we aren't sure if the input is an array of values or an object:

              .[] as [$id, $kind, $user_id, $ts] ?// {$id, $kind, $user_id, $ts} | ...

          Each alternative need not define all of the same variables, but all named
          variables will be available to the subsequent expression. Variables not
          matched in the alternative that succeeded will be `null`:

              .resources[] as {$id, $kind, events: {$user_id, $ts}} ?// {$id, $kind, events: [{$first_user_id, $first_ts}]} | {$user_id, $first_user_id, $kind, $id, $ts, $first_ts}

          Additionally, if the subsequent expression returns an error, the
          alternative operator will attempt to try the next binding. Errors
          that occur during the final alternative are passed through.

              [[3]] | .[] as [$a] ?// [$b] | if $a != null then error("err: \($a)") else {$a,$b} end

        examples:
          - program: '.[] as {$a, $b, c: {$d, $e}} ?// {$a, $b, c: [{$d, $e}]} | {$a, $b, $d, $e}'
            input: '[{"a": 1, "b": 2, "c": {"d": 3, "e": 4}}, {"a": 1, "b": 2, "c": [{"d": 3, "e": 4}]}]'
            output: ['{"a":1,"b":2,"d":3,"e":4}', '{"a":1,"b":2,"d":3,"e":4}']
          - program: '.[] as {$a, $b, c: {$d}} ?// {$a, $b, c: [{$e}]} | {$a, $b, $d, $e}'
            input: '[{"a": 1, "b": 2, "c": {"d": 3, "e": 4}}, {"a": 1, "b": 2, "c": [{"d": 3, "e": 4}]}]'
            output: ['{"a":1,"b":2,"d":3,"e":null}', '{"a":1,"b":2,"d":null,"e":4}']
          - program: '.[] as [$a] ?// [$b] | if $a != null then error("err: \($a)") else {$a,$b} end'
            input: '[[3]]'
            output: ['{"a":null,"b":3}']

      - title: 'Defining Functions'
        body: |

          You can give a filter a name using "def" syntax:

              def increment: . + 1;

          From then on, `increment` is usable as a filter just like a
          builtin function (in fact, this is how many of the builtins
          are defined). A function may take arguments:

              def map(f): [.[] | f];

          Arguments are passed as _filters_ (functions with no
          arguments), _not_ as values. The same argument may be
          referenced multiple times with different inputs (here `f` is
          run for each element of the input array).  Arguments to a
          function work more like callbacks than like value arguments.
          This is important to understand.  Consider:

              def foo(f): f|f;
              5|foo(.*2)

          The result will be 20 because `f` is `.*2`, and during the
          first invocation of `f` `.` will be 5, and the second time it
          will be 10 (5 * 2), so the result will be 20.  Function
          arguments are filters, and filters expect an input when
          invoked.

          If you want the value-argument behaviour for defining simple
          functions, you can just use a variable:

              def addvalue(f): f as $f | map(. + $f);

          Or use the short-hand:

              def addvalue($f): ...;

          With either definition, `addvalue(.foo)` will add the current
          input's `.foo` field to each element of the array.  Do note
          that calling `addvalue(.[])` will cause the `map(. + $f)` part
          to be evaluated once per value in the value of `.` at the call
          site.

          Multiple definitions using the same function name are allowed.
          Each re-definition replaces the previous one for the same
          number of function arguments, but only for references from
          functions (or main program) subsequent to the re-definition.
          See also the section below on scoping.

        examples:
          - program: 'def addvalue(f): . + [f]; map(addvalue(.[0]))'
            input: '[[1,2],[10,20]]'
            output: ['[[1,2,1], [10,20,10]]']
          - program: 'def addvalue(f): f as $x | map(. + $x); addvalue(.[0])'
            input: '[[1,2],[10,20]]'
            output: ['[[1,2,1,2], [10,20,1,2]]']

      - title: 'Scoping'
        body: |

          There are two types of symbols in jq: value bindings (a.k.a.,
          "variables"), and functions.  Both are scoped lexically,
          with expressions being able to refer only to symbols that
          have been defined "to the left" of them.  The only exception
          to this rule is that functions can refer to themselves so as
          to be able to create recursive functions.

          For example, in the following expression there is a binding
          which is visible "to the right" of it, `... | .*3 as
          $times_three | [. + $times_three] | ...`, but not "to the
          left".  Consider this expression now, `... | (.*3 as
          $times_three | [. + $times_three]) | ...`: here the binding
          `$times_three` is _not_ visible past the closing parenthesis.

      - title: Reduce
        body: |

          The `reduce` syntax in jq allows you to combine all of the
          results of an expression by accumulating them into a single
          answer. As an example, we'll pass `[3,2,1]` to this expression:

              reduce .[] as $item (0; . + $item)

          For each result that `.[]` produces, `. + $item` is run to
          accumulate a running total, starting from 0. In this
          example, `.[]` produces the results 3, 2, and 1, so the
          effect is similar to running something like this:

              0 | (3 as $item | . + $item) |
                  (2 as $item | . + $item) |
                  (1 as $item | . + $item)

        examples:
          - program: 'reduce .[] as $item (0; . + $item)'
            input: '[10,2,5,3]'
            output: ['20']

      - title: "`isempty(exp)`"
        body: |

          Returns true if `exp` produces no outputs, false otherwise.

        examples:
          - program: 'isempty(empty)'
            input: 'null'
            output: ['true']

      - title: "`limit(n; exp)`"
        body: |

          The `limit` function extracts up to `n` outputs from `exp`.

        examples:
          - program: '[limit(3;.[])]'
            input: '[0,1,2,3,4,5,6,7,8,9]'
            output: ['[0,1,2]']

      - title: "`first(expr)`, `last(expr)`, `nth(n; expr)`"
        body: |

          The `first(expr)` and `last(expr)` functions extract the first
          and last values from `expr`, respectively.

          The `nth(n; expr)` function extracts the nth value output by `expr`.
          Note that `nth(n; expr)` doesn't support negative values of `n`.

        examples:
          - program: '[first(range(.)), last(range(.)), nth(./2; range(.))]'
            input: '10'
            output: ['[0,9,5]']

      - title: "`first`, `last`, `nth(n)`"
        body: |

          The `first` and `last` functions extract the first
          and last values from any array at `.`.

          The `nth(n)` function extracts the nth value of any array at `.`.

        examples:
          - program: '[range(.)]|[first, last, nth(5)]'
            input: '10'
            output: ['[0,9,5]']

      - title: "`foreach`"
        body: |

          The `foreach` syntax is similar to `reduce`, but intended to
          allow the construction of `limit` and reducers that produce
          intermediate results (see example).

          The form is `foreach EXP as $var (INIT; UPDATE; EXTRACT)`.
          Like `reduce`, `INIT` is evaluated once to produce a state
          value, then each output of `EXP` is bound to `$var`, `UPDATE`
          is evaluated for each output of `EXP` with the current state
          and with `$var` visible.  Each value output by `UPDATE`
          replaces the previous state.  Finally, `EXTRACT` is evaluated
          for each new state to extract an output of `foreach`.

          This is mostly useful only for constructing `reduce`- and
          `limit`-like functions.  But it is much more general, as it
          allows for partial reductions (see the example below).

        examples:
          - program: '[foreach .[] as $item
                        ([[],[]];
                        if $item == null then [[],.[0]] else [(.[0] + [$item]),[]] end;
                        if $item == null then .[1] else empty end)]'
            input: '[1,2,3,4,null,"a","b",null]'
            output: ['[[1,2,3,4],["a","b"]]']

      - title: Recursion
        body: |

          As described above, `recurse` uses recursion, and any jq
          function can be recursive.  The `while` builtin is also
          implemented in terms of recursion.

          Tail calls are optimized whenever the expression to the left of
          the recursive call outputs its last value.  In practice this
          means that the expression to the left of the recursive call
          should not produce more than one output for each input.

          For example:

              def recurse(f): def r: ., (f | select(. != null) | r); r;

              def while(cond; update):
                def _while:
                  if cond then ., (update | _while) else empty end;
                _while;

              def repeat(exp):
                def _repeat:
                  exp, _repeat;
                _repeat;

      - title: Generators and iterators
        body: |

            Some jq operators and functions are actually generators in
            that they can produce zero, one, or more values for each
            input, just as one might expect in other programming
            languages that have generators.  For example, `.[]`
            generates all the values in its input (which must be an
            array or an object), `range(0; 10)` generates the integers
            between 0 and 10, and so on.

            Even the comma operator is a generator, generating first the
            values generated by the expression to the left of the comma,
            then for each of those, the values generate by the
            expression on the right of the comma.

            The `empty` builtin is the generator that produces zero
            outputs.  The `empty` builtin backtracks to the preceding
            generator expression.

            All jq functions can be generators just by using builtin
            generators.  It is also possible to define new generators
            using only recursion and the comma operator.  If the
            recursive call(s) is(are) "in tail position" then the
            generator will be efficient.  In the example below the
            recursive call by `_range` to itself is in tail position.
            The example shows off three advanced topics: tail recursion,
            generator construction, and sub-functions.

        examples:
          - program: 'def range(init; upto; by):
                    def _range:
                        if (by > 0 and . < upto) or (by < 0 and . > upto)
                        then ., ((.+by)|_range)
                        else . end;
                    if by == 0 then init else init|_range end |
                    select((by > 0 and . < upto) or (by < 0 and . > upto));
                range(0; 10; 3)'
            input: 'null'
            output: ['0', '3', '6', '9']
          - program: 'def while(cond; update):
                    def _while:
                        if cond then ., (update | _while) else empty end;
                    _while;
                [while(.<100; .*2)]'
            input: '1'
            output: ['[1,2,4,8,16,32,64]']

  - title: 'Math'
    body: |

      jq currently only has IEEE754 double-precision (64-bit) floating
      point number support.

      Besides simple arithmetic operators such as `+`, jq also has most
      standard math functions from the C math library.  C math functions
      that take a single input argument (e.g., `sin()`) are available as
      zero-argument jq functions.  C math functions that take two input
      arguments (e.g., `pow()`) are available as two-argument jq
      functions that ignore `.`.  C math functions that take three input
      arguments are available as three-argument jq functions that ignore
      `.`.

      Availability of standard math functions depends on the
      availability of the corresponding math functions in your operating
      system and C math library.  Unavailable math functions will be
      defined but will raise an error.

      One-input C math functions: `acos` `acosh` `asin` `asinh` `atan`
      `atanh` `cbrt` `ceil` `cos` `cosh` `erf` `erfc` `exp` `exp10`
      `exp2` `expm1` `fabs` `floor` `gamma` `j0` `j1` `lgamma` `log`
      `log10` `log1p` `log2` `logb` `nearbyint` `pow10` `rint` `round`
      `significand` `sin` `sinh` `sqrt` `tan` `tanh` `tgamma` `trunc`
      `y0` `y1`.

      Two-input C math functions: `atan2` `copysign` `drem` `fdim`
      `fmax` `fmin` `fmod` `frexp` `hypot` `jn` `ldexp` `modf`
      `nextafter` `nexttoward` `pow` `remainder` `scalb` `scalbln` `yn`.

      Three-input C math functions: `fma`.

      See your system's manual for more information on each of these.

  - title: 'I/O'
    body: |

      At this time jq has minimal support for I/O, mostly in the
      form of control over when inputs are read.  Two builtins functions
      are provided for this, `input` and `inputs`, that read from the
      same sources (e.g., `stdin`, files named on the command-line) as
      jq itself.  These two builtins, and jq's own reading actions, can
      be interleaved with each other.  They are commonly used in combination
      with the null input option `-n` to prevent one input from being read
      implicitly.

      Two builtins provide minimal output capabilities, `debug`, and
      `stderr`.  (Recall that a jq program's output values are always
      output as JSON texts on `stdout`.) The `debug` builtin can have
      application-specific behavior, such as for executables that use
      the libjq C API but aren't the jq executable itself.  The `stderr`
      builtin outputs its input in raw mode to stder with no additional
      decoration, not even a newline.

      Most jq builtins are referentially transparent, and yield constant
      and repeatable value streams when applied to constant inputs.
      This is not true of I/O builtins.

    entries:
      - title: "`input`"
        body: |

          Outputs one new input.

          Note that when using `input` it is generally be necessary to
          invoke jq with the -n command-line option, otherwise
          the first entity will be lost.

      - title: "`inputs`"
        body: |

          Outputs all remaining inputs, one by one.

          This is primarily useful for reductions over a program's
          inputs.  Note that when using `inputs` it is generally necessary
          to invoke jq with the -n command-line option, otherwise
          the first entity will be lost.

      - title: "`debug`, `debug(msgs)`"
        body: |

          These two filters are like `.` but have as a side-effect the
          production of one or more messages on stderr.

          The message produced by the `debug` filter has the form

              ["DEBUG:",<input-value>]

          where `<input-value>` is a compact rendition of the input
          value.  This format may change in the future.

          The `debug(msgs)` filter is defined as `(msgs | debug | empty), .`
          thus allowing great flexibility in the content of the message,
          while also allowing multi-line debugging statements to be created.

          For example, the expression:

              1 as $x | 2 | debug("Entering function foo with $x == \($x)", .) | (.+1)

          would produce the value 3 but with the following two lines
          being written to stderr:

              ["DEBUG:","Entering function foo with $x == 1"]
              ["DEBUG:",2]

      - title: "`stderr`"
        body: |

          Prints its input in raw and compact mode to stderr with no
          additional decoration, not even a newline.

      - title: "`input_filename`"
        body: |

          Returns the name of the file whose input is currently being
          filtered.  Note that this will not work well unless jq is
          running in a UTF-8 locale.

      - title: "`input_line_number`"
        body: |

          Returns the line number of the input currently being filtered.

  - title: 'Streaming'
    body: |

      With the `--stream` option jq can parse input texts in a streaming
      fashion, allowing jq programs to start processing large JSON texts
      immediately rather than after the parse completes.  If you have a
      single JSON text that is 1GB in size, streaming it will allow you
      to process it much more quickly.

      However, streaming isn't easy to deal with as the jq program will
      have `[<path>, <leaf-value>]` (and a few other forms) as inputs.

      Several builtins are provided to make handling streams easier.

      The examples below use the streamed form of `[0,[1]]`, which is
      `[[0],0],[[1,0],1],[[1,0]],[[1]]`.

      Streaming forms include `[<path>, <leaf-value>]` (to indicate any
      scalar value, empty array, or empty object), and `[<path>]` (to
      indicate the end of an array or object).  Future versions of jq
      run with `--stream` and `-seq` may output additional forms such as
      `["error message"]` when an input text fails to parse.

    entries:
      - title: "`truncate_stream(stream_expression)`"
        body: |

          Consumes a number as input and truncates the corresponding
          number of path elements from the left of the outputs of the
          given streaming expression.

        examples:
          - program: '[1|truncate_stream([[0],1],[[1,0],2],[[1,0]],[[1]])]'
            input: '1'
            output: ['[[[0],2],[[0]]]']

      - title: "`fromstream(stream_expression)`"
        body: |

          Outputs values corresponding to the stream expression's
          outputs.

        examples:
          - program: 'fromstream(1|truncate_stream([[0],1],[[1,0],2],[[1,0]],[[1]]))'
            input: 'null'
            output: ['[2]']

      - title: "`tostream`"
        body: |

          The `tostream` builtin outputs the streamed form of its input.

        examples:
          - program: '. as $dot|fromstream($dot|tostream)|.==$dot'
            input: '[0,[1,{"a":1},{"b":2}]]'
            output: ['true']

  - title: Assignment
    body: |
      Assignment works a little differently in jq than in most
      programming languages. jq doesn't distinguish between references
      to and copies of something - two objects or arrays are either
      equal or not equal, without any further notion of being "the
      same object" or "not the same object".

      If an object has two fields which are arrays, `.foo` and `.bar`,
      and you append something to `.foo`, then `.bar` will not get
      bigger, even if you've previously set `.bar = .foo`.  If you're
      used to programming in languages like Python, Java, Ruby,
      JavaScript, etc. then you can think of it as though jq does a full
      deep copy of every object before it does the assignment (for
      performance it doesn't actually do that, but that's the general
      idea).

      This means that it's impossible to build circular values in jq
      (such as an array whose first element is itself). This is quite
      intentional, and ensures that anything a jq program can produce
      can be represented in JSON.

      All the assignment operators in jq have path expressions on the
      left-hand side (LHS).  The right-hand side (RHS) provides values
      to set to the paths named by the LHS path expressions.

      Values in jq are always immutable.  Internally, assignment works
      by using a reduction to compute new, replacement values for `.` that
      have had all the desired assignments applied to `.`, then
      outputting the modified value.  This might be made clear by this
      example: `{a:{b:{c:1}}} | (.a.b|=3), .`.  This will output
      `{"a":{"b":3}}` and `{"a":{"b":{"c":1}}}` because the last
      sub-expression, `.`, sees the original value, not the modified
      value.

      Most users will want to use modification assignment operators,
      such as `|=` or `+=`, rather than `=`.

      Note that the LHS of assignment operators refers to a value in
      `.`.  Thus `$var.foo = 1` won't work as expected (`$var.foo` is
      not a valid or useful path expression in `.`); use `$var | .foo =
      1` instead.

      Note too that `.a,.b=0` does not set `.a` and `.b`, but
      `(.a,.b)=0` sets both.

    entries:
      - title: "Update-assignment: `|=`"
        body: |
          This is the "update" operator `|=`.  It takes a filter on the
          right-hand side and works out the new value for the property
          of `.` being assigned to by running the old value through this
          expression. For instance, `(.foo, .bar) |= .+1` will build an
          object with the `foo` field set to the input's `foo` plus 1,
          and the `bar` field set to the input's `bar` plus 1.

          The left-hand side can be any general path expression; see `path()`.

          Note that the left-hand side of `|=` refers to a value in `.`.
          Thus `$var.foo |= . + 1` won't work as expected (`$var.foo` is
          not a valid or useful path expression in `.`); use `$var |
          .foo |= . + 1` instead.

          If the right-hand side outputs no values (i.e., `empty`), then
          the left-hand side path will be deleted, as with `del(path)`.

          If the right-hand side outputs multiple values, only the first
          one will be used (COMPATIBILITY NOTE: in jq 1.5 and earlier
          releases, it used to be that only the last one was used).

        examples:
          - program: '(..|select(type=="boolean")) |= if . then 1 else 0 end'
            input: '[true,false,[5,true,[true,[false]],false]]'
            output: ['[1,0,[5,1,[1,[0]],0]]']

      - title: "Arithmetic update-assignment: `+=`, `-=`, `*=`, `/=`, `%=`, `//=`"
        body: |

          jq has a few operators of the form `a op= b`, which are all
          equivalent to `a |= . op b`. So, `+= 1` can be used to
          increment values, being the same as `|= . + 1`.

        examples:
          - program: .foo += 1
            input: '{"foo": 42}'
            output: ['{"foo": 43}']

      - title: "Plain assignment: `=`"
        body: |

          This is the plain assignment operator.  Unlike the others, the
          input to the right-hand side (RHS) is the same as the input to
          the left-hand side (LHS) rather than the value at the LHS
          path, and all values output by the RHS will be used (as shown
          below).

          If the RHS of `=` produces multiple values, then for each such
          value jq will set the paths on the left-hand side to the value
          and then it will output the modified `.`.  For example,
          `(.a,.b) = range(2)` outputs `{"a":0,"b":0}`, then
          `{"a":1,"b":1}`.  The "update" assignment forms (see above) do
          not do this.

          This example should show the difference between `=` and `|=`:

          Provide input `{"a": {"b": 10}, "b": 20}` to the programs

              .a = .b

          and

              .a |= .b

          The former will set the `a` field of the input to the `b`
          field of the input, and produce the output `{"a": 20, "b": 20}`.
          The latter will set the `a` field of the input to the `a`
          field's `b` field, producing `{"a": 10, "b": 20}`.

        examples:
          - program: .a = .b
            input: '{"a": {"b": 10}, "b": 20}'
            output: ['{"a":20,"b":20}']

          - program: .a |= .b
            input: '{"a": {"b": 10}, "b": 20}'
            output: ['{"a":10,"b":20}']

          - program: (.a, .b) = range(3)
            input: 'null'
            output:
              - '{"a":0,"b":0}'
              - '{"a":1,"b":1}'
              - '{"a":2,"b":2}'

          - program: (.a, .b) |= range(3)
            input: 'null'
            output: ['{"a":0,"b":0}']

      - title: Complex assignments
        body: |
          Lots more things are allowed on the left-hand side of a jq assignment
          than in most languages. We've already seen simple field accesses on
          the left hand side, and it's no surprise that array accesses work just
          as well:

              .posts[0].title = "JQ Manual"

          What may come as a surprise is that the expression on the left may
          produce multiple results, referring to different points in the input
          document:

              .posts[].comments |= . + ["this is great"]

          That example appends the string "this is great" to the "comments"
          array of each post in the input (where the input is an object with a
          field "posts" which is an array of posts).

          When jq encounters an assignment like 'a = b', it records the "path"
          taken to select a part of the input document while executing a. This
          path is then used to find which part of the input to change while
          executing the assignment. Any filter may be used on the
          left-hand side of an equals - whichever paths it selects from the
          input will be where the assignment is performed.

          This is a very powerful operation. Suppose we wanted to add a comment
          to blog posts, using the same "blog" input above. This time, we only
          want to comment on the posts written by "stedolan". We can find those
          posts using the "select" function described earlier:

              .posts[] | select(.author == "stedolan")

          The paths provided by this operation point to each of the posts that
          "stedolan" wrote, and we can comment on each of them in the same way
          that we did before:

              (.posts[] | select(.author == "stedolan") | .comments) |=
                  . + ["terrible."]

  - title: Modules
    body: |

      jq has a library/module system.  Modules are files whose names end
      in `.jq`.

      Modules imported by a program are searched for in a default search
      path (see below).  The `import` and `include` directives allow the
      importer to alter this path.

      Paths in the a search path are subject to various substitutions.

      For paths starting with `~/`, the user's home directory is
      substituted for `~`.

      For paths starting with `$ORIGIN/`, the directory where the jq
      executable is located is substituted for `$ORIGIN`.

      For paths starting with `./` or paths that are `.`, the path of
      the including file is substituted for `.`.  For top-level programs
      given on the command-line, the current directory is used.

      Import directives can optionally specify a search path to which
      the default is appended.

      The default search path is the search path given to the `-L`
      command-line option, else `["~/.jq", "$ORIGIN/../lib/jq",
      "$ORIGIN/../lib"]`.

      Null and empty string path elements terminate search path
      processing.

      A dependency with relative path `foo/bar` would be searched for in
      `foo/bar.jq` and `foo/bar/bar.jq` in the given search path. This
      is intended to allow modules to be placed in a directory along
      with, for example, version control files, README files, and so on,
      but also to allow for single-file modules.

      Consecutive components with the same name are not allowed to avoid
      ambiguities (e.g., `foo/foo`).

      For example, with `-L$HOME/.jq` a module `foo` can be found in
      `$HOME/.jq/foo.jq` and `$HOME/.jq/foo/foo.jq`.

      If `$HOME/.jq` is a file, it is sourced into the main program.

    entries:
      - title: "`import RelativePathString as NAME [<metadata>];`"
        body: |

          Imports a module found at the given path relative to a
          directory in a search path.  A `.jq` suffix will be added to
          the relative path string.  The module's symbols are prefixed
          with `NAME::`.

          The optional metadata must be a constant jq expression.  It
          should be an object with keys like `homepage` and so on.  At
          this time jq only uses the `search` key/value of the metadata.
          The metadata is also made available to users via the
          `modulemeta` builtin.

          The `search` key in the metadata, if present, should have a
          string or array value (array of strings); this is the search
          path to be prefixed to the top-level search path.

      - title: "`include RelativePathString [<metadata>];`"
        body: |

          Imports a module found at the given path relative to a
          directory in a search path as if it were included in place.  A
          `.jq` suffix will be added to the relative path string.  The
          module's symbols are imported into the caller's namespace as
          if the module's content had been included directly.

          The optional metadata must be a constant jq expression.  It
          should be an object with keys like `homepage` and so on.  At
          this time jq only uses the `search` key/value of the metadata.
          The metadata is also made available to users via the
          `modulemeta` builtin.

      - title: "`import RelativePathString as $NAME [<metadata>];`"
        body: |

          Imports a JSON file found at the given path relative to a
          directory in a search path.  A `.json` suffix will be added to
          the relative path string.  The file's data will be available
          as `$NAME::NAME`.

          The optional metadata must be a constant jq expression.  It
          should be an object with keys like `homepage` and so on.  At
          this time jq only uses the `search` key/value of the metadata.
          The metadata is also made available to users via the
          `modulemeta` builtin.

          The `search` key in the metadata, if present, should have a
          string or array value (array of strings); this is the search
          path to be prefixed to the top-level search path.

      - title: "`module <metadata>;`"
        body: |

          This directive is entirely optional.  It's not required for
          proper operation.  It serves only the purpose of providing
          metadata that can be read with the `modulemeta` builtin.

          The metadata must be a constant jq expression.  It should be
          an object with keys like `homepage`.  At this time jq doesn't
          use this metadata, but it is made available to users via the
          `modulemeta` builtin.

      - title: "`modulemeta`"
        body: |

          Takes a module name as input and outputs the module's metadata
          as an object, with the module's imports (including metadata)
          as an array value for the `deps` key.

          Programs can use this to query a module's metadata, which they
          could then use to, for example, search for, download, and
          install missing dependencies.

  - title: Colors
    body: |

      To configure alternative colors just set the `JQ_COLORS`
      environment variable to colon-delimited list of partial terminal
      escape sequences like `"1;31"`, in this order:

        - color for `null`
        - color for `false`
        - color for `true`
        - color for numbers
        - color for strings
        - color for arrays
        - color for objects
        - color for object keys

      The default color scheme is the same as setting
      `JQ_COLORS="1;30:0;37:0;37:0;37:0;32:1;37:1;37:1;34"`.

      This is not a manual for VT100/ANSI escapes.  However, each of
      these color specifications should consist of two numbers separated
      by a semi-colon, where the first number is one of these:

        - 1 (bright)
        - 2 (dim)
        - 4 (underscore)
        - 5 (blink)
        - 7 (reverse)
        - 8 (hidden)

      and the second is one of these:

        - 30 (black)
        - 31 (red)
        - 32 (green)
        - 33 (yellow)
        - 34 (blue)
        - 35 (magenta)
        - 36 (cyan)
        - 37 (white)<|MERGE_RESOLUTION|>--- conflicted
+++ resolved
@@ -2120,12 +2120,9 @@
           * `@base64d`:
 
             The inverse of `@base64`, input is decoded as specified by RFC 4648.
-<<<<<<< HEAD
             The result will be a binary string as if `tobinary|encodeas("UTF-8")`
             was used, meaning that on output bad characters will be
             replaced.
-=======
->>>>>>> 4f657bd2
 
           This syntax can be combined with string interpolation in a
           useful way. You can follow a `@foo` token with a string
