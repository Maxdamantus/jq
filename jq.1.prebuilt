.
.TH "JQ" "1" "July 2023" "" ""
.
.SH "NAME"
\fBjq\fR \- Command\-line JSON processor
.
.SH "SYNOPSIS"
\fBjq\fR [\fIoptions\fR\.\.\.] \fIfilter\fR [\fIfiles\fR\.\.\.]
.
.P
\fBjq\fR can transform JSON in various ways, by selecting, iterating, reducing and otherwise mangling JSON documents\. For instance, running the command \fBjq \'map(\.price) | add\'\fR will take an array of JSON objects as input and return the sum of their "price" fields\.
.
.P
\fBjq\fR can accept text input as well, but by default, \fBjq\fR reads a stream of JSON entities (including numbers and other literals) from \fBstdin\fR\. Whitespace is only needed to separate entities such as 1 and 2, and true and false\. One or more \fIfiles\fR may be specified, in which case \fBjq\fR will read input from those instead\.
.
.P
The \fIoptions\fR are described in the [INVOKING JQ] section; they mostly concern input and output formatting\. The \fIfilter\fR is written in the jq language and specifies how to transform the input file or document\.
.
.SH "FILTERS"
A jq program is a "filter": it takes an input, and produces an output\. There are a lot of builtin filters for extracting a particular field of an object, or converting a number to a string, or various other standard tasks\.
.
.P
Filters can be combined in various ways \- you can pipe the output of one filter into another filter, or collect the output of a filter into an array\.
.
.P
Some filters produce multiple results, for instance there\'s one that produces all the elements of its input array\. Piping that filter into a second runs the second filter for each element of the array\. Generally, things that would be done with loops and iteration in other languages are just done by gluing filters together in jq\.
.
.P
It\'s important to remember that every filter has an input and an output\. Even literals like "hello" or 42 are filters \- they take an input but always produce the same literal as output\. Operations that combine two filters, like addition, generally feed the same input to both and combine the results\. So, you can implement an averaging filter as \fBadd / length\fR \- feeding the input array both to the \fBadd\fR filter and the \fBlength\fR filter and then performing the division\.
.
.P
But that\'s getting ahead of ourselves\. :) Let\'s start with something simpler:
.
.SH "INVOKING JQ"
jq filters run on a stream of JSON data\. The input to jq is parsed as a sequence of whitespace\-separated JSON values which are passed through the provided filter one at a time\. The output(s) of the filter are written to standard out, again as a sequence of whitespace\-separated JSON data\.
.
.P
Note: it is important to mind the shell\'s quoting rules\. As a general rule it\'s best to always quote (with single\-quote characters) the jq program, as too many characters with special meaning to jq are also shell meta\-characters\. For example, \fBjq "foo"\fR will fail on most Unix shells because that will be the same as \fBjq foo\fR, which will generally fail because \fBfoo is not defined\fR\. When using the Windows command shell (cmd\.exe) it\'s best to use double quotes around your jq program when given on the command\-line (instead of the \fB\-f program\-file\fR option), but then double\-quotes in the jq program need backslash escaping\. When using the Powershell (\fBpowershell\.exe\fR) or the Powershell Core (\fBpwsh\fR/\fBpwsh\.exe\fR), use single\-quote characters around the jq program and backslash\-escaped double\-quotes (\fB\e"\fR) inside the jq program\.
.
.IP "\(bu" 4
Unix shells: \fBjq \'\.["foo"]\'\fR
.
.IP "\(bu" 4
Powershell: \fBjq \'\.[\e"foo\e"]\'\fR
.
.IP "\(bu" 4
Windows command shell: \fBjq "\.[\e"foo\e"]"\fR
.
.IP "" 0
.
.P
You can affect how jq reads and writes its input and output using some command\-line options:
.
.TP
\fB\-\-version\fR:
.
.IP
Output the jq version and exit with zero\.
.
.TP
\fB\-\-seq\fR:
.
.IP
Use the \fBapplication/json\-seq\fR MIME type scheme for separating JSON texts in jq\'s input and output\. This means that an ASCII RS (record separator) character is printed before each value on output and an ASCII LF (line feed) is printed after every output\. Input JSON texts that fail to parse are ignored (but warned about), discarding all subsequent input until the next RS\. This mode also parses the output of jq without the \fB\-\-seq\fR option\.
.
.TP
\fB\-\-stream\fR:
.
.IP
Parse the input in streaming fashion, outputting arrays of path and leaf values (scalars and empty arrays or empty objects)\. For example, \fB"a"\fR becomes \fB[[],"a"]\fR, and \fB[[],"a",["b"]]\fR becomes \fB[[0],[]]\fR, \fB[[1],"a"]\fR, and \fB[[2,0],"b"]\fR\.
.
.IP
This is useful for processing very large inputs\. Use this in conjunction with filtering and the \fBreduce\fR and \fBforeach\fR syntax to reduce large inputs incrementally\.
.
.TP
\fB\-\-slurp\fR/\fB\-s\fR:
.
.IP
Instead of running the filter for each JSON object in the input, read the entire input stream into a large array and run the filter just once\.
.
.TP
\fB\-\-raw\-input\fR/\fB\-R\fR:
.
.IP
Don\'t parse the input as JSON\. Instead, each line of text is passed to the filter as a string\. If combined with \fB\-\-slurp\fR, then the entire input is passed to the filter as a single long string\.
.
.TP
\fB\-\-null\-input\fR/\fB\-n\fR:
.
.IP
Don\'t read any input at all! Instead, the filter is run once using \fBnull\fR as the input\. This is useful when using jq as a simple calculator or to construct JSON data from scratch\.
.
.TP
\fB\-\-compact\-output\fR / \fB\-c\fR:
.
.IP
By default, jq pretty\-prints JSON output\. Using this option will result in more compact output by instead putting each JSON object on a single line\.
.
.TP
\fB\-\-tab\fR:
.
.IP
Use a tab for each indentation level instead of two spaces\.
.
.TP
\fB\-\-indent n\fR:
.
.IP
Use the given number of spaces (no more than 7) for indentation\.
.
.TP
\fB\-\-color\-output\fR / \fB\-C\fR and \fB\-\-monochrome\-output\fR / \fB\-M\fR:
.
.IP
By default, jq outputs colored JSON if writing to a terminal\. You can force it to produce color even if writing to a pipe or a file using \fB\-C\fR, and disable color with \fB\-M\fR\. When the \fBNO_COLOR\fR environment variable is not empty, jq disables colored output by default, but you can enable it by \fB\-C\fR\.
.
.IP
Colors can be configured with the \fBJQ_COLORS\fR environment variable (see below)\.
.
.TP
\fB\-\-binary\fR / \fB\-b\fR:
.
.IP
Windows users using WSL, MSYS2, or Cygwin, should use this option when using a native jq\.exe, otherwise jq will turn newlines (LFs) into carriage\-return\-then\-newline (CRLF)\.
.
.TP
\fB\-\-ascii\-output\fR / \fB\-a\fR:
.
.IP
jq usually outputs non\-ASCII Unicode codepoints as UTF\-8, even if the input specified them as escape sequences (like "\eu03bc")\. Using this option, you can force jq to produce pure ASCII output with every non\-ASCII character replaced with the equivalent escape sequence\.
.
.TP
\fB\-\-unbuffered\fR:
.
.IP
Flush the output after each JSON object is printed (useful if you\'re piping a slow data source into jq and piping jq\'s output elsewhere)\.
.
.TP
\fB\-\-sort\-keys\fR / \fB\-S\fR:
.
.IP
Output the fields of each object with the keys in sorted order\.
.
.TP
\fB\-\-raw\-output\fR / \fB\-r\fR:
.
.IP
With this option, if the filter\'s result is a string then it will be written directly to standard output rather than being formatted as a JSON string with quotes\. This can be useful for making jq filters talk to non\-JSON\-based systems\.
.
.TP
\fB\-\-join\-output\fR / \fB\-j\fR:
.
.IP
Like \fB\-r\fR but jq won\'t print a newline after each output\.
.
.TP
\fB\-\-nul\-output\fR / \fB\-0\fR:
.
.IP
Like \fB\-r\fR but jq will print NUL instead of newline after each output\. This can be useful when the values being output can contain newlines\.
.
.TP
\fB\-f filename\fR / \fB\-\-from\-file filename\fR:
.
.IP
Read filter from the file rather than from a command line, like awk\'s \-f option\. You can also use \'#\' to make comments\.
.
.TP
\fB\-Ldirectory\fR / \fB\-L directory\fR:
.
.IP
Prepend \fBdirectory\fR to the search list for modules\. If this option is used then no builtin search list is used\. See the section on modules below\.
.
.TP
\fB\-e\fR / \fB\-\-exit\-status\fR:
.
.IP
Sets the exit status of jq to 0 if the last output value was neither \fBfalse\fR nor \fBnull\fR, 1 if the last output value was either \fBfalse\fR or \fBnull\fR, or 4 if no valid result was ever produced\. Normally jq exits with 2 if there was any usage problem or system error, 3 if there was a jq program compile error, or 0 if the jq program ran\.
.
.IP
Another way to set the exit status is with the \fBhalt_error\fR builtin function\.
.
.TP
\fB\-\-arg name value\fR:
.
.IP
This option passes a value to the jq program as a predefined variable\. If you run jq with \fB\-\-arg foo bar\fR, then \fB$foo\fR is available in the program and has the value \fB"bar"\fR\. Note that \fBvalue\fR will be treated as a string, so \fB\-\-arg foo 123\fR will bind \fB$foo\fR to \fB"123"\fR\.
.
.IP
Named arguments are also available to the jq program as \fB$ARGS\.named\fR\.
.
.TP
\fB\-\-argjson name JSON\-text\fR:
.
.IP
This option passes a JSON\-encoded value to the jq program as a predefined variable\. If you run jq with \fB\-\-argjson foo 123\fR, then \fB$foo\fR is available in the program and has the value \fB123\fR\.
.
.TP
\fB\-\-slurpfile variable\-name filename\fR:
.
.IP
This option reads all the JSON texts in the named file and binds an array of the parsed JSON values to the given global variable\. If you run jq with \fB\-\-slurpfile foo bar\fR, then \fB$foo\fR is available in the program and has an array whose elements correspond to the texts in the file named \fBbar\fR\.
.
.TP
\fB\-\-rawfile variable\-name filename\fR:
.
.IP
This option reads in the named file and binds its contents to the given global variable\. If you run jq with \fB\-\-rawfile foo bar\fR, then \fB$foo\fR is available in the program and has a string whose contents are to the texts in the file named \fBbar\fR\.
.
.TP
\fB\-\-argfile variable\-name filename\fR:
.
.IP
Do not use\. Use \fB\-\-slurpfile\fR instead\.
.
.IP
(This option is like \fB\-\-slurpfile\fR, but when the file has just one text, then that is used, else an array of texts is used as in \fB\-\-slurpfile\fR\.)
.
.TP
\fB\-\-args\fR:
.
.IP
Remaining arguments are positional string arguments\. These are available to the jq program as \fB$ARGS\.positional[]\fR\.
.
.TP
\fB\-\-jsonargs\fR:
.
.IP
Remaining arguments are positional JSON text arguments\. These are available to the jq program as \fB$ARGS\.positional[]\fR\.
.
.TP
\fB\-\-\fR:
.
.IP
Terminates argument processing\. Remaining arguments are positional, either strings, JSON texts, or input filenames, according to whether \fB\-\-args\fR or \fB\-\-jsonargs\fR were given\.
.
.TP
\fB\-\-run\-tests [filename]\fR:
.
.IP
Runs the tests in the given file or standard input\. This must be the last option given and does not honor all preceding options\. The input consists of comment lines, empty lines, and program lines followed by one input line, as many lines of output as are expected (one per output), and a terminating empty line\. Compilation failure tests start with a line containing only "%%FAIL", then a line containing the program to compile, then a line containing an error message to compare to the actual\.
.
.IP
Be warned that this option can change backwards\-incompatibly\.
.
.SH "BASIC FILTERS"
.
.SS "Identity: \."
The absolute simplest filter is \fB\.\fR \. This filter takes its input and produces the same value as output\. That is, this is the identity operator\.
.
.P
Since jq by default pretty\-prints all output, a trivial program consisting of nothing but \fB\.\fR can be used to format JSON output from, say, \fBcurl\fR\.
.
.P
Although the identity filter never modifies the value of its input, jq processing can sometimes make it appear as though it does\. For example, using the current implementation of jq, we would see that the expression:
.
.IP "" 4
.
.nf

1E1234567890 | \.
.
.fi
.
.IP "" 0
.
.P
produces \fB1\.7976931348623157e+308\fR on at least one platform\. This is because, in the process of parsing the number, this particular version of jq has converted it to an IEEE754 double\-precision representation, losing precision\.
.
.P
The way in which jq handles numbers has changed over time and further changes are likely within the parameters set by the relevant JSON standards\. The following remarks are therefore offered with the understanding that they are intended to be descriptive of the current version of jq and should not be interpreted as being prescriptive:
.
.P
(1) Any arithmetic operation on a number that has not already been converted to an IEEE754 double precision representation will trigger a conversion to the IEEE754 representation\.
.
.P
(2) jq will attempt to maintain the original decimal precision of number literals, but in expressions such \fB1E1234567890\fR, precision will be lost if the exponent is too large\.
.
.P
(3) In jq programs, a leading minus sign will trigger the conversion of the number to an IEEE754 representation\.
.
.P
(4) Comparisons are carried out using the untruncated big decimal representation of numbers if available, as illustrated in one of the following examples\.
.
.IP "" 4
.
.nf

jq \'\.\'
   "Hello, world!"
=> "Hello, world!"

jq \'\.\'
   0\.12345678901234567890123456789
=> 0\.12345678901234567890123456789

jq \'[\., tojson]\'
   12345678909876543212345
=> [12345678909876543212345,"12345678909876543212345"]

jq \'\. < 0\.12345678901234567890123456788\'
   0\.12345678901234567890123456789
=> false

jq \'map([\., \. == 1]) | tojson\'
   [1, 1\.000, 1\.0, 100e\-2]
=> "[[1,true],[1\.000,true],[1\.0,true],[1\.00,true]]"

jq \'\. as $big | [$big, $big + 1] | map(\. > 10000000000000000000000000000000)\'
   10000000000000000000000000000001
=> [true, false]
.
.fi
.
.IP "" 0
.
.SS "Object Identifier\-Index: \.foo, \.foo\.bar"
The simplest \fIuseful\fR filter has the form \fB\.foo\fR\. When given a JSON object (aka dictionary or hash) as input, \fB\.foo\fR produces the value at the key "foo" if the key is present, or null otherwise\.
.
.P
A filter of the form \fB\.foo\.bar\fR is equivalent to \fB\.foo|\.bar\fR\.
.
.P
The \fB\.foo\fR syntax only works for simple, identifier\-like keys, that is, keys that are all made of alphanumeric characters and underscore, and which do not start with a digit\.
.
.P
If the key contains special characters or starts with a digit, you need to surround it with double quotes like this: \fB\."foo$"\fR, or else \fB\.["foo$"]\fR\.
.
.P
For example \fB\.["foo::bar"]\fR and \fB\.["foo\.bar"]\fR work while \fB\.foo::bar\fR does not\.
.
.IP "" 4
.
.nf

jq \'\.foo\'
   {"foo": 42, "bar": "less interesting data"}
=> 42

jq \'\.foo\'
   {"notfoo": true, "alsonotfoo": false}
=> null

jq \'\.["foo"]\'
   {"foo": 42}
=> 42
.
.fi
.
.IP "" 0
.
.SS "Optional Object Identifier\-Index: \.foo?"
Just like \fB\.foo\fR, but does not output an error when \fB\.\fR is not an object\.
.
.IP "" 4
.
.nf

jq \'\.foo?\'
   {"foo": 42, "bar": "less interesting data"}
=> 42

jq \'\.foo?\'
   {"notfoo": true, "alsonotfoo": false}
=> null

jq \'\.["foo"]?\'
   {"foo": 42}
=> 42

jq \'[\.foo?]\'
   [1,2]
=> []
.
.fi
.
.IP "" 0
.
.SS "Object Index: \.[<string>]"
You can also look up fields of an object using syntax like \fB\.["foo"]\fR (\fB\.foo\fR above is a shorthand version of this, but only for identifier\-like strings)\.
.
.SS "Array Index: \.[<number>]"
When the index value is an integer, \fB\.[<number>]\fR can index arrays\. Arrays are zero\-based, so \fB\.[2]\fR returns the third element\.
.
.P
Negative indices are allowed, with \-1 referring to the last element, \-2 referring to the next to last element, and so on\.
.
.IP "" 4
.
.nf

jq \'\.[0]\'
   [{"name":"JSON", "good":true}, {"name":"XML", "good":false}]
=> {"name":"JSON", "good":true}

jq \'\.[2]\'
   [{"name":"JSON", "good":true}, {"name":"XML", "good":false}]
=> null

jq \'\.[\-2]\'
   [1,2,3]
=> 2
.
.fi
.
.IP "" 0
.
.SS "Array/String Slice: \.[<number>:<number>]"
The \fB\.[<number>:<number>]\fR syntax can be used to return a subarray of an array or substring of a string\. The array returned by \fB\.[10:15]\fR will be of length 5, containing the elements from index 10 (inclusive) to index 15 (exclusive)\. Either index may be negative (in which case it counts backwards from the end of the array), or omitted (in which case it refers to the start or end of the array)\.
.
.IP "" 4
.
.nf

jq \'\.[2:4]\'
   ["a","b","c","d","e"]
=> ["c", "d"]

jq \'\.[2:4]\'
   "abcdefghi"
=> "cd"

jq \'\.[:3]\'
   ["a","b","c","d","e"]
=> ["a", "b", "c"]

jq \'\.[\-2:]\'
   ["a","b","c","d","e"]
=> ["d", "e"]
.
.fi
.
.IP "" 0
.
.SS "Array/Object Value Iterator: \.[]"
If you use the \fB\.[index]\fR syntax, but omit the index entirely, it will return \fIall\fR of the elements of an array\. Running \fB\.[]\fR with the input \fB[1,2,3]\fR will produce the numbers as three separate results, rather than as a single array\.
.
.P
You can also use this on an object, and it will return all the values of the object\.
.
.IP "" 4
.
.nf

jq \'\.[]\'
   [{"name":"JSON", "good":true}, {"name":"XML", "good":false}]
=> {"name":"JSON", "good":true}, {"name":"XML", "good":false}

jq \'\.[]\'
   []
=> 

jq \'\.[]\'
   {"a": 1, "b": 1}
=> 1, 1
.
.fi
.
.IP "" 0
.
.SS "\.[]?"
Like \fB\.[]\fR, but no errors will be output if \. is not an array or object\.
.
.SS "Comma: ,"
If two filters are separated by a comma, then the same input will be fed into both and the two filters\' output value streams will be concatenated in order: first, all of the outputs produced by the left expression, and then all of the outputs produced by the right\. For instance, filter \fB\.foo, \.bar\fR, produces both the "foo" fields and "bar" fields as separate outputs\.
.
.IP "" 4
.
.nf

jq \'\.foo, \.bar\'
   {"foo": 42, "bar": "something else", "baz": true}
=> 42, "something else"

jq \'\.user, \.projects[]\'
   {"user":"stedolan", "projects": ["jq", "wikiflow"]}
=> "stedolan", "jq", "wikiflow"

jq \'\.[4,2]\'
   ["a","b","c","d","e"]
=> "e", "c"
.
.fi
.
.IP "" 0
.
.SS "Pipe: |"
The | operator combines two filters by feeding the output(s) of the one on the left into the input of the one on the right\. It\'s pretty much the same as the Unix shell\'s pipe, if you\'re used to that\.
.
.P
If the one on the left produces multiple results, the one on the right will be run for each of those results\. So, the expression \fB\.[] | \.foo\fR retrieves the "foo" field of each element of the input array\.
.
.P
Note that \fB\.a\.b\.c\fR is the same as \fB\.a | \.b | \.c\fR\.
.
.P
Note too that \fB\.\fR is the input value at the particular stage in a "pipeline", specifically: where the \fB\.\fR expression appears\. Thus \fB\.a | \. | \.b\fR is the same as \fB\.a\.b\fR, as the \fB\.\fR in the middle refers to whatever value \fB\.a\fR produced\.
.
.IP "" 4
.
.nf

jq \'\.[] | \.name\'
   [{"name":"JSON", "good":true}, {"name":"XML", "good":false}]
=> "JSON", "XML"
.
.fi
.
.IP "" 0
.
.SS "Parenthesis"
Parenthesis work as a grouping operator just as in any typical programming language\.
.
.IP "" 4
.
.nf

jq \'(\. + 2) * 5\'
   1
=> 15
.
.fi
.
.IP "" 0
.
.SH "TYPES AND VALUES"
jq supports the same set of datatypes as JSON \- numbers, strings, booleans, arrays, objects (which in JSON\-speak are hashes with only string keys), and "null"\.
.
.P
Booleans, null, strings and numbers are written the same way as in JSON\. Just like everything else in jq, these simple values take an input and produce an output \- \fB42\fR is a valid jq expression that takes an input, ignores it, and returns 42 instead\.
.
.P
Numbers in jq are internally represented by their IEEE754 double precision approximation\. Any arithmetic operation with numbers, whether they are literals or results of previous filters, will produce a double precision floating point result\.
.
.P
However, when parsing a literal jq will store the original literal string\. If no mutation is applied to this value then it will make to the output in its original form, even if conversion to double would result in a loss\.
.
.SS "Array construction: []"
As in JSON, \fB[]\fR is used to construct arrays, as in \fB[1,2,3]\fR\. The elements of the arrays can be any jq expression, including a pipeline\. All of the results produced by all of the expressions are collected into one big array\. You can use it to construct an array out of a known quantity of values (as in \fB[\.foo, \.bar, \.baz]\fR) or to "collect" all the results of a filter into an array (as in \fB[\.items[]\.name]\fR)
.
.P
Once you understand the "," operator, you can look at jq\'s array syntax in a different light: the expression \fB[1,2,3]\fR is not using a built\-in syntax for comma\-separated arrays, but is instead applying the \fB[]\fR operator (collect results) to the expression 1,2,3 (which produces three different results)\.
.
.P
If you have a filter \fBX\fR that produces four results, then the expression \fB[X]\fR will produce a single result, an array of four elements\.
.
.IP "" 4
.
.nf

jq \'[\.user, \.projects[]]\'
   {"user":"stedolan", "projects": ["jq", "wikiflow"]}
=> ["stedolan", "jq", "wikiflow"]

jq \'[ \.[] | \. * 2]\'
   [1, 2, 3]
=> [2, 4, 6]
.
.fi
.
.IP "" 0
.
.SS "Object Construction: {}"
Like JSON, \fB{}\fR is for constructing objects (aka dictionaries or hashes), as in: \fB{"a": 42, "b": 17}\fR\.
.
.P
If the keys are "identifier\-like", then the quotes can be left off, as in \fB{a:42, b:17}\fR\. Variable references as key expressions use the value of the variable as the key\. Key expressions other than constant literals, identifiers, or variable references, need to be parenthesized, e\.g\., \fB{("a"+"b"):59}\fR\.
.
.P
The value can be any expression (although you may need to wrap it in parentheses if, for example, it contains colons), which gets applied to the {} expression\'s input (remember, all filters have an input and an output)\.
.
.IP "" 4
.
.nf

{foo: \.bar}
.
.fi
.
.IP "" 0
.
.P
will produce the JSON object \fB{"foo": 42}\fR if given the JSON object \fB{"bar":42, "baz":43}\fR as its input\. You can use this to select particular fields of an object: if the input is an object with "user", "title", "id", and "content" fields and you just want "user" and "title", you can write
.
.IP "" 4
.
.nf

{user: \.user, title: \.title}
.
.fi
.
.IP "" 0
.
.P
Because that is so common, there\'s a shortcut syntax for it: \fB{user, title}\fR\.
.
.P
If one of the expressions produces multiple results, multiple dictionaries will be produced\. If the input\'s
.
.IP "" 4
.
.nf

{"user":"stedolan","titles":["JQ Primer", "More JQ"]}
.
.fi
.
.IP "" 0
.
.P
then the expression
.
.IP "" 4
.
.nf

{user, title: \.titles[]}
.
.fi
.
.IP "" 0
.
.P
will produce two outputs:
.
.IP "" 4
.
.nf

{"user":"stedolan", "title": "JQ Primer"}
{"user":"stedolan", "title": "More JQ"}
.
.fi
.
.IP "" 0
.
.P
Putting parentheses around the key means it will be evaluated as an expression\. With the same input as above,
.
.IP "" 4
.
.nf

{(\.user): \.titles}
.
.fi
.
.IP "" 0
.
.P
produces
.
.IP "" 4
.
.nf

{"stedolan": ["JQ Primer", "More JQ"]}
.
.fi
.
.IP "" 0
.
.P
Variable references as keys use the value of the variable as the key\. Without a value then the variable\'s name becomes the key and its value becomes the value,
.
.IP "" 4
.
.nf

"f o o" as $foo | "b a r" as $bar | {$foo, $bar:$foo}
.
.fi
.
.IP "" 0
.
.P
produces
.
.IP "" 4
.
.nf

{"foo":"f o o","b a r":"f o o"}

jq \'{user, title: \.titles[]}\'
   {"user":"stedolan","titles":["JQ Primer", "More JQ"]}
=> {"user":"stedolan", "title": "JQ Primer"}, {"user":"stedolan", "title": "More JQ"}

jq \'{(\.user): \.titles}\'
   {"user":"stedolan","titles":["JQ Primer", "More JQ"]}
=> {"stedolan": ["JQ Primer", "More JQ"]}
.
.fi
.
.IP "" 0
.
.SS "Recursive Descent: \.\."
Recursively descends \fB\.\fR, producing every value\. This is the same as the zero\-argument \fBrecurse\fR builtin (see below)\. This is intended to resemble the XPath \fB//\fR operator\. Note that \fB\.\.a\fR does not work; use \fB\.\.|\.a\fR instead\. In the example below we use \fB\.\.|\.a?\fR to find all the values of object keys "a" in any object found "below" \fB\.\fR\.
.
.P
This is particularly useful in conjunction with \fBpath(EXP)\fR (also see below) and the \fB?\fR operator\.
.
.IP "" 4
.
.nf

jq \'\.\.|\.a?\'
   [[{"a":1}]]
=> 1
.
.fi
.
.IP "" 0
.
.SH "BUILTIN OPERATORS AND FUNCTIONS"
Some jq operators (for instance, \fB+\fR) do different things depending on the type of their arguments (arrays, numbers, etc\.)\. However, jq never does implicit type conversions\. If you try to add a string to an object you\'ll get an error message and no result\.
.
.P
Please note that all numbers are converted to IEEE754 double precision floating point representation\. Arithmetic and logical operators are working with these converted doubles\. Results of all such operations are also limited to the double precision\.
.
.P
The only exception to this behaviour of number is a snapshot of original number literal\. When a number which originally was provided as a literal is never mutated until the end of the program then it is printed to the output in its original literal form\. This also includes cases when the original literal would be truncated when converted to the IEEE754 double precision floating point number\.
.
.SS "Addition: +"
The operator \fB+\fR takes two filters, applies them both to the same input, and adds the results together\. What "adding" means depends on the types involved:
.
.IP "\(bu" 4
\fBNumbers\fR are added by normal arithmetic\.
.
.IP "\(bu" 4
\fBArrays\fR are added by being concatenated into a larger array\.
.
.IP "\(bu" 4
\fBStrings\fR are added by being joined into a larger string\.
.
.IP "\(bu" 4
\fBObjects\fR are added by merging, that is, inserting all the key\-value pairs from both objects into a single combined object\. If both objects contain a value for the same key, the object on the right of the \fB+\fR wins\. (For recursive merge use the \fB*\fR operator\.)
.
.IP "" 0
.
.P
\fBnull\fR can be added to any value, and returns the other value unchanged\.
.
.P
A numeric byte value between 0 and 255, inclusive, can be added to a binary string value\.
.
.IP "" 4
.
.nf

jq \'\.a + 1\'
   {"a": 7}
=> 8

jq \'\.a + \.b\'
   {"a": [1,2], "b": [3,4]}
=> [1,2,3,4]

jq \'\.a + null\'
   {"a": 1}
=> 1

jq \'\.a + 1\'
   {}
=> 1

jq \'{a: 1} + {b: 2} + {c: 3} + {a: 42}\'
   null
=> {"a": 42, "b": 2, "c": 3}
.
.fi
.
.IP "" 0
.
.SS "Subtraction: \-"
As well as normal arithmetic subtraction on numbers, the \fB\-\fR operator can be used on arrays to remove all occurrences of the second array\'s elements from the first array\.
.
.IP "" 4
.
.nf

jq \'4 \- \.a\'
   {"a":3}
=> 1

jq \'\. \- ["xml", "yaml"]\'
   ["xml", "yaml", "json"]
=> ["json"]
.
.fi
.
.IP "" 0
.
.SS "Multiplication, division, modulo: *, /, %"
These infix operators behave as expected when given two numbers\. Division by zero raises an error\. \fBx % y\fR computes x modulo y\.
.
.P
Multiplying a string by a number produces the concatenation of that string that many times\. \fB"x" * 0\fR produces \fB""\fR\.
.
.P
Dividing a string by another splits the first using the second as separators\.
.
.P
Multiplying two objects will merge them recursively: this works like addition but if both objects contain a value for the same key, and the values are objects, the two are merged with the same strategy\.
.
.IP "" 4
.
.nf

jq \'10 / \. * 3\'
   5
=> 6

jq \'\. / ", "\'
   "a, b,c,d, e"
=> ["a","b,c,d","e"]

jq \'{"k": {"a": 1, "b": 2}} * {"k": {"a": 0,"c": 3}}\'
   null
=> {"k": {"a": 0, "b": 2, "c": 3}}

jq \'\.[] | (1 / \.)?\'
   [1,0,\-1]
=> 1, \-1
.
.fi
.
.IP "" 0
.
.SS "length"
The builtin function \fBlength\fR gets the length of various different types of value:
.
.IP "\(bu" 4
The length of a \fBstring\fR is the number of Unicode codepoints it contains (which will be the same as its JSON\-encoded length in bytes if it\'s pure ASCII)\.
.
.IP "\(bu" 4
The length of a \fBnumber\fR is its absolute value\.
.
.IP "\(bu" 4
The length of an \fBarray\fR is the number of elements\.
.
.IP "\(bu" 4
The length of an \fBobject\fR is the number of key\-value pairs\.
.
.IP "\(bu" 4
The length of \fBnull\fR is zero\.
.
.IP "\(bu" 4
It is an error to use \fBlength\fR on a \fBboolean\fR\.
.
.IP "" 4
.
.nf

jq \'\.[] | length\'
   [[1,2], "string", {"a":2}, null, \-5]
=> 2, 6, 1, 0, 5
.
.fi
.
.IP "" 0
.
.SS "utf8bytelength"
The builtin function \fButf8bytelength\fR outputs the number of bytes used to encode a string in UTF\-8\.
.
.IP "" 4
.
.nf

jq \'utf8bytelength\'
   "\eu03bc"
=> 2
.
.fi
.
.IP "" 0
.
.SS "keys, keys_unsorted"
The builtin function \fBkeys\fR, when given an object, returns its keys in an array\.
.
.P
The keys are sorted "alphabetically", by unicode codepoint order\. This is not an order that makes particular sense in any particular language, but you can count on it being the same for any two objects with the same set of keys, regardless of locale settings\.
.
.P
When \fBkeys\fR is given an array, it returns the valid indices for that array: the integers from 0 to length\-1\.
.
.P
The \fBkeys_unsorted\fR function is just like \fBkeys\fR, but if the input is an object then the keys will not be sorted, instead the keys will roughly be in insertion order\.
.
.IP "" 4
.
.nf

jq \'keys\'
   {"abc": 1, "abcd": 2, "Foo": 3}
=> ["Foo", "abc", "abcd"]

jq \'keys\'
   [42,3,35]
=> [0,1,2]
.
.fi
.
.IP "" 0
.
.SS "has(key)"
The builtin function \fBhas\fR returns whether the input object has the given key, or the input array has an element at the given index\.
.
.P
\fBhas($key)\fR has the same effect as checking whether \fB$key\fR is a member of the array returned by \fBkeys\fR, although \fBhas\fR will be faster\.
.
.IP "" 4
.
.nf

jq \'map(has("foo"))\'
   [{"foo": 42}, {}]
=> [true, false]

jq \'map(has(2))\'
   [[0,1], ["a","b","c"]]
=> [false, true]
.
.fi
.
.IP "" 0
.
.SS "in"
The builtin function \fBin\fR returns whether or not the input key is in the given object, or the input index corresponds to an element in the given array\. It is, essentially, an inversed version of \fBhas\fR\.
.
.IP "" 4
.
.nf

jq \'\.[] | in({"foo": 42})\'
   ["foo", "bar"]
=> true, false

jq \'map(in([0,1]))\'
   [2, 0]
=> [false, true]
.
.fi
.
.IP "" 0
.
.SS "map(f), map_values(f)"
For any filter \fBf\fR, \fBmap(f)\fR and \fBmap_values(f)\fR apply \fBf\fR to each of the values in the input array or object, that is, to the values of \fB\.[]\fR\.
.
.P
In the absence of errors, \fBmap(f)\fR always outputs an array whereas \fBmap_values(f)\fR outputs an array if given an array, or an object if given an object\.
.
.P
When the input to \fBmap_values(f)\fR is an object, the output object has the same keys as the input object except for those keys whose values when piped to \fBf\fR produce no values at all\.
.
.P
The key difference between \fBmap(f)\fR and \fBmap_values(f)\fR is that the former simply forms an array from all the values of \fB($x|f)\fR for each value, $x, in the input array or object, but \fBmap_values(f)\fR only uses \fBfirst($x|f)\fR\.
.
.P
Specifically, for object inputs, \fBmap_value(f)\fR constructs the output object by examining in turn the value of \fBfirst(\.[$k]|f)\fR for each key, $k, of the input\. If this expression produces no values, then the corresponding key will be dropped; otherwise, the output object will have that value at the key, $k\.
.
.P
Here are some examples to clarify the behavior of \fBmap\fR and \fBmap_values\fR when applied to arrays\. These examples assume the input is \fB[1]\fR in all cases:
.
.IP "" 4
.
.nf

map(\.+1)          #=>  [2]
map(\., \.)         #=>  [1,1]
map(empty)        #=>  []

map_values(\.+1)   #=>  [2]
map_values(\., \.)  #=>  [1]
map_values(empty) #=>  []
.
.fi
.
.IP "" 0
.
.P
\fBmap(f)\fR is equivalent to \fB[\.[] | f]\fR and \fBmap_values(f)\fR is equivalent to \fB\.[] |= f\fR\.
.
.P
In fact, these are their implementations\.
.
.IP "" 4
.
.nf

jq \'map(\.+1)\'
   [1,2,3]
=> [2,3,4]

jq \'map_values(\.+1)\'
   {"a": 1, "b": 2, "c": 3}
=> {"a": 2, "b": 3, "c": 4}

jq \'map(\., \.)\'
   [1,2]
=> [1,1,2,2]

jq \'map_values(\. // empty)\'
   {"a": null, "b": true, "c": false}
=> {"b":true}
.
.fi
.
.IP "" 0
.
.SS "pick(pathexps)"
Emit the projection of the input object or array defined by the specified sequence of path expressions, such that if p is any one of these specifications, then \fB(\. | p)\fR will evaluate to the same value as \fB(\. | pick(pathexps) | p)\fR\. For arrays, negative indices and \.[m:n] specifications should not be used\.
.
.IP "" 4
.
.nf

jq \'pick(\.a, \.b\.c, \.x)\'
   {"a": 1, "b": {"c": 2, "d": 3}, "e": 4}
=> {"a":1,"b":{"c":2},"x":null}

jq \'[1,2,3,4] | pick(\.[2], \.[0], \.[0])\'
   [1,2,3,4]
=> [1,null,3]
.
.fi
.
.IP "" 0
.
.SS "path(path_expression)"
Outputs array representations of the given path expression in \fB\.\fR\. The outputs are arrays of strings (object keys) and/or numbers (array indices)\.
.
.P
Path expressions are jq expressions like \fB\.a\fR, but also \fB\.[]\fR\. There are two types of path expressions: ones that can match exactly, and ones that cannot\. For example, \fB\.a\.b\.c\fR is an exact match path expression, while \fB\.a[]\.b\fR is not\.
.
.P
\fBpath(exact_path_expression)\fR will produce the array representation of the path expression even if it does not exist in \fB\.\fR, if \fB\.\fR is \fBnull\fR or an array or an object\.
.
.P
\fBpath(pattern)\fR will produce array representations of the paths matching \fBpattern\fR if the paths exist in \fB\.\fR\.
.
.P
Note that the path expressions are not different from normal expressions\. The expression \fBpath(\.\.|select(type=="boolean"))\fR outputs all the paths to boolean values in \fB\.\fR, and only those paths\.
.
.IP "" 4
.
.nf

jq \'path(\.a[0]\.b)\'
   null
=> ["a",0,"b"]

jq \'[path(\.\.)]\'
   {"a":[{"b":1}]}
=> [[],["a"],["a",0],["a",0,"b"]]
.
.fi
.
.IP "" 0
.
.SS "del(path_expression)"
The builtin function \fBdel\fR removes a key and its corresponding value from an object\.
.
.IP "" 4
.
.nf

jq \'del(\.foo)\'
   {"foo": 42, "bar": 9001, "baz": 42}
=> {"bar": 9001, "baz": 42}

jq \'del(\.[1, 2])\'
   ["foo", "bar", "baz"]
=> ["foo"]
.
.fi
.
.IP "" 0
.
.SS "getpath(PATHS)"
The builtin function \fBgetpath\fR outputs the values in \fB\.\fR found at each path in \fBPATHS\fR\.
.
.IP "" 4
.
.nf

jq \'getpath(["a","b"])\'
   null
=> null

jq \'[getpath(["a","b"], ["a","c"])]\'
   {"a":{"b":0, "c":1}}
=> [0, 1]
.
.fi
.
.IP "" 0
.
.SS "setpath(PATHS; VALUE)"
The builtin function \fBsetpath\fR sets the \fBPATHS\fR in \fB\.\fR to \fBVALUE\fR\.
.
.IP "" 4
.
.nf

jq \'setpath(["a","b"]; 1)\'
   null
=> {"a": {"b": 1}}

jq \'setpath(["a","b"]; 1)\'
   {"a":{"b":0}}
=> {"a": {"b": 1}}

jq \'setpath([0,"a"]; 1)\'
   null
=> [{"a":1}]
.
.fi
.
.IP "" 0
.
.SS "delpaths(PATHS)"
The builtin function \fBdelpaths\fR sets the \fBPATHS\fR in \fB\.\fR\. \fBPATHS\fR must be an array of paths, where each path is an array of strings and numbers\.
.
.IP "" 4
.
.nf

jq \'delpaths([["a","b"]])\'
   {"a":{"b":1},"x":{"y":2}}
=> {"a":{},"x":{"y":2}}
.
.fi
.
.IP "" 0
.
.SS "to_entries, from_entries, with_entries(f)"
These functions convert between an object and an array of key\-value pairs\. If \fBto_entries\fR is passed an object, then for each \fBk: v\fR entry in the input, the output array includes \fB{"key": k, "value": v}\fR\.
.
.P
\fBfrom_entries\fR does the opposite conversion, and \fBwith_entries(f)\fR is a shorthand for \fBto_entries | map(f) | from_entries\fR, useful for doing some operation to all keys and values of an object\. \fBfrom_entries\fR accepts \fB"key"\fR, \fB"Key"\fR, \fB"name"\fR, \fB"Name"\fR, \fB"value"\fR, and \fB"Value"\fR as keys\.
.
.IP "" 4
.
.nf

jq \'to_entries\'
   {"a": 1, "b": 2}
=> [{"key":"a", "value":1}, {"key":"b", "value":2}]

jq \'from_entries\'
   [{"key":"a", "value":1}, {"key":"b", "value":2}]
=> {"a": 1, "b": 2}

jq \'with_entries(\.key |= "KEY_" + \.)\'
   {"a": 1, "b": 2}
=> {"KEY_a": 1, "KEY_b": 2}
.
.fi
.
.IP "" 0
.
.SS "select(boolean_expression)"
The function \fBselect(f)\fR produces its input unchanged if \fBf\fR returns true for that input, and produces no output otherwise\.
.
.P
It\'s useful for filtering lists: \fB[1,2,3] | map(select(\. >= 2))\fR will give you \fB[2,3]\fR\.
.
.IP "" 4
.
.nf

jq \'map(select(\. >= 2))\'
   [1,5,3,0,7]
=> [5,3,7]

jq \'\.[] | select(\.id == "second")\'
   [{"id": "first", "val": 1}, {"id": "second", "val": 2}]
=> {"id": "second", "val": 2}
.
.fi
.
.IP "" 0
.
.SS "arrays, objects, iterables, booleans, numbers, normals, finites, strings, nulls, values, scalars"
These built\-ins select only inputs that are arrays, objects, iterables (arrays or objects), booleans, numbers, normal numbers, finite numbers, strings, null, non\-null values, and non\-iterables, respectively\.
.
.IP "" 4
.
.nf

jq \'\.[]|numbers\'
   [[],{},1,"foo",null,true,false]
=> 1
.
.fi
.
.IP "" 0
.
.SS "empty"
\fBempty\fR returns no results\. None at all\. Not even \fBnull\fR\.
.
.P
It\'s useful on occasion\. You\'ll know if you need it :)
.
.IP "" 4
.
.nf

jq \'1, empty, 2\'
   null
=> 1, 2

jq \'[1,2,empty,3]\'
   null
=> [1,2,3]
.
.fi
.
.IP "" 0
.
.SS "error(message)"
Produces an error, just like \fB\.a\fR applied to values other than null and objects would, but with the given message as the error\'s value\. Errors can be caught with try/catch; see below\.
.
.SS "halt"
Stops the jq program with no further outputs\. jq will exit with exit status \fB0\fR\.
.
.SS "halt_error, halt_error(exit_code)"
Stops the jq program with no further outputs\. The input will be printed on \fBstderr\fR as raw output (i\.e\., strings will not have double quotes) with no decoration, not even a newline\.
.
.P
The given \fBexit_code\fR (defaulting to \fB5\fR) will be jq\'s exit status\.
.
.P
For example, \fB"Error: something went wrong\en"|halt_error(1)\fR\.
.
.SS "$__loc__"
Produces an object with a "file" key and a "line" key, with the filename and line number where \fB$__loc__\fR occurs, as values\.
.
.IP "" 4
.
.nf

jq \'try error("\e($__loc__)") catch \.\'
   null
=> "{\e"file\e":\e"<top\-level>\e",\e"line\e":1}"
.
.fi
.
.IP "" 0
.
.SS "paths, paths(node_filter)"
\fBpaths\fR outputs the paths to all the elements in its input (except it does not output the empty list, representing \. itself)\.
.
.P
\fBpaths(f)\fR outputs the paths to any values for which \fBf\fR is \fBtrue\fR\. That is, \fBpaths(type == "number")\fR outputs the paths to all numeric values\.
.
.IP "" 4
.
.nf

jq \'[paths]\'
   [1,[[],{"a":2}]]
=> [[0],[1],[1,0],[1,1],[1,1,"a"]]

jq \'[paths(type == "number")]\'
   [1,[[],{"a":2}]]
=> [[0],[1,1,"a"]]
.
.fi
.
.IP "" 0
.
.SS "add"
The filter \fBadd\fR takes as input an array, and produces as output the elements of the array added together\. This might mean summed, concatenated or merged depending on the types of the elements of the input array \- the rules are the same as those for the \fB+\fR operator (described above)\.
.
.P
If the input is an empty array, \fBadd\fR returns \fBnull\fR\.
.
.IP "" 4
.
.nf

jq \'add\'
   ["a","b","c"]
=> "abc"

jq \'add\'
   [1, 2, 3]
=> 6

jq \'add\'
   []
=> null
.
.fi
.
.IP "" 0
.
.SS "any, any(condition), any(generator; condition)"
The filter \fBany\fR takes as input an array of boolean values, and produces \fBtrue\fR as output if any of the elements of the array are \fBtrue\fR\.
.
.P
If the input is an empty array, \fBany\fR returns \fBfalse\fR\.
.
.P
The \fBany(condition)\fR form applies the given condition to the elements of the input array\.
.
.P
The \fBany(generator; condition)\fR form applies the given condition to all the outputs of the given generator\.
.
.IP "" 4
.
.nf

jq \'any\'
   [true, false]
=> true

jq \'any\'
   [false, false]
=> false

jq \'any\'
   []
=> false
.
.fi
.
.IP "" 0
.
.SS "all, all(condition), all(generator; condition)"
The filter \fBall\fR takes as input an array of boolean values, and produces \fBtrue\fR as output if all of the elements of the array are \fBtrue\fR\.
.
.P
The \fBall(condition)\fR form applies the given condition to the elements of the input array\.
.
.P
The \fBall(generator; condition)\fR form applies the given condition to all the outputs of the given generator\.
.
.P
If the input is an empty array, \fBall\fR returns \fBtrue\fR\.
.
.IP "" 4
.
.nf

jq \'all\'
   [true, false]
=> false

jq \'all\'
   [true, true]
=> true

jq \'all\'
   []
=> true
.
.fi
.
.IP "" 0
.
.SS "flatten, flatten(depth)"
The filter \fBflatten\fR takes as input an array of nested arrays, and produces a flat array in which all arrays inside the original array have been recursively replaced by their values\. You can pass an argument to it to specify how many levels of nesting to flatten\.
.
.P
\fBflatten(2)\fR is like \fBflatten\fR, but going only up to two levels deep\.
.
.IP "" 4
.
.nf

jq \'flatten\'
   [1, [2], [[3]]]
=> [1, 2, 3]

jq \'flatten(1)\'
   [1, [2], [[3]]]
=> [1, 2, [3]]

jq \'flatten\'
   [[]]
=> []

jq \'flatten\'
   [{"foo": "bar"}, [{"foo": "baz"}]]
=> [{"foo": "bar"}, {"foo": "baz"}]
.
.fi
.
.IP "" 0
.
.SS "range(upto), range(from; upto), range(from; upto; by)"
The \fBrange\fR function produces a range of numbers\. \fBrange(4; 10)\fR produces 6 numbers, from 4 (inclusive) to 10 (exclusive)\. The numbers are produced as separate outputs\. Use \fB[range(4; 10)]\fR to get a range as an array\.
.
.P
The one argument form generates numbers from 0 to the given number, with an increment of 1\.
.
.P
The two argument form generates numbers from \fBfrom\fR to \fBupto\fR with an increment of 1\.
.
.P
The three argument form generates numbers \fBfrom\fR to \fBupto\fR with an increment of \fBby\fR\.
.
.IP "" 4
.
.nf

jq \'range(2; 4)\'
   null
=> 2, 3

jq \'[range(2; 4)]\'
   null
=> [2,3]

jq \'[range(4)]\'
   null
=> [0,1,2,3]

jq \'[range(0; 10; 3)]\'
   null
=> [0,3,6,9]

jq \'[range(0; 10; \-1)]\'
   null
=> []

jq \'[range(0; \-5; \-1)]\'
   null
=> [0,\-1,\-2,\-3,\-4]
.
.fi
.
.IP "" 0
.
.SS "floor"
The \fBfloor\fR function returns the floor of its numeric input\.
.
.IP "" 4
.
.nf

jq \'floor\'
   3\.14159
=> 3
.
.fi
.
.IP "" 0
.
.SS "sqrt"
The \fBsqrt\fR function returns the square root of its numeric input\.
.
.IP "" 4
.
.nf

jq \'sqrt\'
   9
=> 3
.
.fi
.
.IP "" 0
.
.SS "tonumber"
The \fBtonumber\fR function parses its input as a number\. It will convert correctly\-formatted strings to their numeric equivalent, leave numbers alone, and give an error on all other input\.
.
.IP "" 4
.
.nf

jq \'\.[] | tonumber\'
   [1, "1"]
=> 1, 1
.
.fi
.
.IP "" 0
.
.SS "tostring"
The \fBtostring\fR function prints its input as a string\. Binary strings are encoded accoring to the encoding selected for them; see see \fBtobinary\fR, \fBencodeas\fR, and \fBencoding\fR)\. If a binary string\'s output encoding is a \fB"bytearray"\fR then \fBtostring\fR will output an array of unsigned byte values\. Text strings are left unchanged, and all non\-text, non\-binary values are formatted as JSON texts\.
.
.IP "" 4
.
.nf

jq \'\.[] | tostring\'
   [1, "1", [1]]
=> "1", "1", "[1]"
.
.fi
.
.IP "" 0
.
.SS "tobinary"
The \fBtobinary\fR function is like \fBtostring\fR, but its output will be a string which when output to jq\'s output stream will be base64\-encoded, and which if added with other strings will produce a binary string value\.
.
.P
Internally the binary string may be represented efficiently, and may not be encoded until it is output or until it is passed to \fBtostring\fR\. Adding a byte value (integer value between 0 and 255, inclusive) to a binary string is allowed, and will append that byte to it\.
.
.P
In all cases the external representation of a binary value on output will be an encoding of that binary value, which may be selected with the \fBencodeas\fR function\.
.
.IP "" 4
.
.nf

jq \'tobinary|tostring\'
   "á"
=> "w6E="
.
.fi
.
.IP "" 0
.
.SS "tobinary(bytes)"
This function constructs a binary string value like \fBtobinary\fR but consisting of the byte values output by \fBbytes\fR\.
.
.IP "" 4
.
.nf

jq \'tobinary(195,161)|encodeas("UTF\-8")|tostring\'
   null
=> "á"
.
.fi
.
.IP "" 0
.
.SS "encodeas($encoding)"
This function sets the encoding of any binary string input to the given \fB$encoding\fR, which must be one of \fB"UTF\-8"\fR (apply bad character mappings), \fB"$base64"\fR (encode binary in base64), or \fB"$bytearray"\fR (encode binary as an array of unsigned byte values)\. The result will be encoded accordingly when when passed to \fBtostring\fR or when finally output by jq to \fBstdout\fR or \fBstderr\fR\.
.
.IP "" 4
.
.nf

jq \'tobinary|encodeas("base64")|tostring\'
   "á"
=> "w6E="

jq \'tobinary|encodeas("bytearray")|tostring\'
   "á"
=> [195,161]

jq \'tobinary|encodeas("UTF\-8")|tostring\'
   "á"
=> "á"
.
.fi
.
.IP "" 0
.
.SS "type"
The \fBtype\fR function returns the type of its argument as a string, which is one of null, boolean, number, string, array or object\.
.
.SS "stringtype"
Strings can be UTF\-8 strings or binary strings\. The \fBstringtype\fR builtin outputs \fB"UTF\-8"\fR or \fB"binary"\fR when given a string as input\.
.
.SS "encoding"
Outputs either \fB"UTF\-8"\fR, \fB"base64"\fR, or \fB"bytearray"\fR, depending on whether the string is a plain text string or a binary string and what output encoding was applied to the binary string with \fBencodeas\fR (default is \fB"base64"\fR)\.
.
.IP "" 4
.
.nf

jq \'[(tostring,tobinary,(tobinary|encodeas("bytearray")),(tobinary|encodeas("UTF\-8")))|[type,stringtype,encoding]]\'
   "foo"
=> [["string","UTF\-8","UTF\-8"],["string","binary","base64"],["string","binary","bytearray"],["string","binary","UTF\-8"]]
.
.fi
.
.IP "" 0
.
.SS "infinite, nan, isinfinite, isnan, isfinite, isnormal"
Some arithmetic operations can yield infinities and "not a number" (NaN) values\. The \fBisinfinite\fR builtin returns \fBtrue\fR if its input is infinite\. The \fBisnan\fR builtin returns \fBtrue\fR if its input is a NaN\. The \fBinfinite\fR builtin returns a positive infinite value\. The \fBnan\fR builtin returns a NaN\. The \fBisnormal\fR builtin returns true if its input is a normal number\.
.
.P
Note that division by zero raises an error\.
.
.P
Currently most arithmetic operations operating on infinities, NaNs, and sub\-normals do not raise errors\.
.
.IP "" 4
.
.nf

jq \'\.[] | (infinite * \.) < 0\'
   [\-1, 1]
=> true, false

jq \'infinite, nan | type\'
   null
=> "number", "number"
.
.fi
.
.IP "" 0
.
.SS "sort, sort_by(path_expression)"
The \fBsort\fR functions sorts its input, which must be an array\. Values are sorted in the following order:
.
.IP "\(bu" 4
\fBnull\fR
.
.IP "\(bu" 4
\fBfalse\fR
.
.IP "\(bu" 4
\fBtrue\fR
.
.IP "\(bu" 4
numbers
.
.IP "\(bu" 4
strings, in alphabetical order (by unicode codepoint value)
.
.IP "\(bu" 4
arrays, in lexical order
.
.IP "\(bu" 4
objects
.
.IP "" 0
.
.P
The ordering for objects is a little complex: first they\'re compared by comparing their sets of keys (as arrays in sorted order), and if their keys are equal then the values are compared key by key\.
.
.P
\fBsort\fR may be used to sort by a particular field of an object, or by applying any jq filter\.
.
.P
\fBsort_by(f)\fR compares two elements by comparing the result of \fBf\fR on each element\.
.
.IP "" 4
.
.nf

jq \'sort\'
   [8,3,null,6]
=> [null,3,6,8]

jq \'sort_by(\.foo)\'
   [{"foo":4, "bar":10}, {"foo":3, "bar":100}, {"foo":2, "bar":1}]
=> [{"foo":2, "bar":1}, {"foo":3, "bar":100}, {"foo":4, "bar":10}]
.
.fi
.
.IP "" 0
.
.SS "group_by(path_expression)"
\fBgroup_by(\.foo)\fR takes as input an array, groups the elements having the same \fB\.foo\fR field into separate arrays, and produces all of these arrays as elements of a larger array, sorted by the value of the \fB\.foo\fR field\.
.
.P
Any jq expression, not just a field access, may be used in place of \fB\.foo\fR\. The sorting order is the same as described in the \fBsort\fR function above\.
.
.IP "" 4
.
.nf

jq \'group_by(\.foo)\'
   [{"foo":1, "bar":10}, {"foo":3, "bar":100}, {"foo":1, "bar":1}]
=> [[{"foo":1, "bar":10}, {"foo":1, "bar":1}], [{"foo":3, "bar":100}]]
.
.fi
.
.IP "" 0
.
.SS "min, max, min_by(path_exp), max_by(path_exp)"
Find the minimum or maximum element of the input array\.
.
.P
The \fBmin_by(path_exp)\fR and \fBmax_by(path_exp)\fR functions allow you to specify a particular field or property to examine, e\.g\. \fBmin_by(\.foo)\fR finds the object with the smallest \fBfoo\fR field\.
.
.IP "" 4
.
.nf

jq \'min\'
   [5,4,2,7]
=> 2

jq \'max_by(\.foo)\'
   [{"foo":1, "bar":14}, {"foo":2, "bar":3}]
=> {"foo":2, "bar":3}
.
.fi
.
.IP "" 0
.
.SS "unique, unique_by(path_exp)"
The \fBunique\fR function takes as input an array and produces an array of the same elements, in sorted order, with duplicates removed\.
.
.P
The \fBunique_by(path_exp)\fR function will keep only one element for each value obtained by applying the argument\. Think of it as making an array by taking one element out of every group produced by \fBgroup\fR\.
.
.IP "" 4
.
.nf

jq \'unique\'
   [1,2,5,3,5,3,1,3]
=> [1,2,3,5]

jq \'unique_by(\.foo)\'
   [{"foo": 1, "bar": 2}, {"foo": 1, "bar": 3}, {"foo": 4, "bar": 5}]
=> [{"foo": 1, "bar": 2}, {"foo": 4, "bar": 5}]

jq \'unique_by(length)\'
   ["chunky", "bacon", "kitten", "cicada", "asparagus"]
=> ["bacon", "chunky", "asparagus"]
.
.fi
.
.IP "" 0
.
.SS "reverse"
This function reverses an array\.
.
.IP "" 4
.
.nf

jq \'reverse\'
   [1,2,3,4]
=> [4,3,2,1]
.
.fi
.
.IP "" 0
.
.SS "contains(element)"
The filter \fBcontains(b)\fR will produce true if b is completely contained within the input\. A string B is contained in a string A if B is a substring of A\. An array B is contained in an array A if all elements in B are contained in any element in A\. An object B is contained in object A if all of the values in B are contained in the value in A with the same key\. All other types are assumed to be contained in each other if they are equal\.
.
.IP "" 4
.
.nf

jq \'contains("bar")\'
   "foobar"
=> true

jq \'contains(["baz", "bar"])\'
   ["foobar", "foobaz", "blarp"]
=> true

jq \'contains(["bazzzzz", "bar"])\'
   ["foobar", "foobaz", "blarp"]
=> false

jq \'contains({foo: 12, bar: [{barp: 12}]})\'
   {"foo": 12, "bar":[1,2,{"barp":12, "blip":13}]}
=> true

jq \'contains({foo: 12, bar: [{barp: 15}]})\'
   {"foo": 12, "bar":[1,2,{"barp":12, "blip":13}]}
=> false
.
.fi
.
.IP "" 0
.
.SS "indices(s)"
Outputs an array containing the indices in \fB\.\fR where \fBs\fR occurs\. The input may be an array, in which case if \fBs\fR is an array then the indices output will be those where all elements in \fB\.\fR match those of \fBs\fR\.
.
.IP "" 4
.
.nf

jq \'indices(", ")\'
   "a,b, cd, efg, hijk"
=> [3,7,12]

jq \'indices(1)\'
   [0,1,2,1,3,1,4]
=> [1,3,5]

jq \'indices([1,2])\'
   [0,1,2,3,1,4,2,5,1,2,6,7]
=> [1,8]
.
.fi
.
.IP "" 0
.
.SS "index(s), rindex(s)"
Outputs the index of the first (\fBindex\fR) or last (\fBrindex\fR) occurrence of \fBs\fR in the input\.
.
.IP "" 4
.
.nf

jq \'index(", ")\'
   "a,b, cd, efg, hijk"
=> 3

jq \'rindex(", ")\'
   "a,b, cd, efg, hijk"
=> 12
.
.fi
.
.IP "" 0
.
.SS "inside"
The filter \fBinside(b)\fR will produce true if the input is completely contained within b\. It is, essentially, an inversed version of \fBcontains\fR\.
.
.IP "" 4
.
.nf

jq \'inside("foobar")\'
   "bar"
=> true

jq \'inside(["foobar", "foobaz", "blarp"])\'
   ["baz", "bar"]
=> true

jq \'inside(["foobar", "foobaz", "blarp"])\'
   ["bazzzzz", "bar"]
=> false

jq \'inside({"foo": 12, "bar":[1,2,{"barp":12, "blip":13}]})\'
   {"foo": 12, "bar": [{"barp": 12}]}
=> true

jq \'inside({"foo": 12, "bar":[1,2,{"barp":12, "blip":13}]})\'
   {"foo": 12, "bar": [{"barp": 15}]}
=> false
.
.fi
.
.IP "" 0
.
.SS "startswith(str)"
Outputs \fBtrue\fR if \. starts with the given string argument\.
.
.IP "" 4
.
.nf

jq \'[\.[]|startswith("foo")]\'
   ["fo", "foo", "barfoo", "foobar", "barfoob"]
=> [false, true, false, true, false]
.
.fi
.
.IP "" 0
.
.SS "endswith(str)"
Outputs \fBtrue\fR if \. ends with the given string argument\.
.
.IP "" 4
.
.nf

jq \'[\.[]|endswith("foo")]\'
   ["foobar", "barfoo"]
=> [false, true]
.
.fi
.
.IP "" 0
.
.SS "combinations, combinations(n)"
Outputs all combinations of the elements of the arrays in the input array\. If given an argument \fBn\fR, it outputs all combinations of \fBn\fR repetitions of the input array\.
.
.IP "" 4
.
.nf

jq \'combinations\'
   [[1,2], [3, 4]]
=> [1, 3], [1, 4], [2, 3], [2, 4]

jq \'combinations(2)\'
   [0, 1]
=> [0, 0], [0, 1], [1, 0], [1, 1]
.
.fi
.
.IP "" 0
.
.SS "ltrimstr(str)"
Outputs its input with the given prefix string removed, if it starts with it\.
.
.IP "" 4
.
.nf

jq \'[\.[]|ltrimstr("foo")]\'
   ["fo", "foo", "barfoo", "foobar", "afoo"]
=> ["fo","","barfoo","bar","afoo"]
.
.fi
.
.IP "" 0
.
.SS "rtrimstr(str)"
Outputs its input with the given suffix string removed, if it ends with it\.
.
.IP "" 4
.
.nf

jq \'[\.[]|rtrimstr("foo")]\'
   ["fo", "foo", "barfoo", "foobar", "foob"]
=> ["fo","","bar","foobar","foob"]
.
.fi
.
.IP "" 0
.
.SS "explode"
Converts an input string into an array of the string\'s codepoint numbers\. Ill\-formed Unicode is represented using negative numbers\.
.
.IP "" 4
.
.nf

jq \'explode\'
   "foobar"
=> [102,111,111,98,97,114]
.
.fi
.
.IP "" 0
.
.SS "implode"
The inverse of explode\.
.
.IP "" 4
.
.nf

jq \'implode\'
   [65, 66, 67]
=> "ABC"
.
.fi
.
.IP "" 0
.
.SS "split(str)"
Splits an input string on the separator argument\.
.
.P
\fBsplit\fR can also split on regex matches when called with two arguments (see the regular expressions section below)\.
.
.IP "" 4
.
.nf

jq \'split(", ")\'
   "a, b,c,d, e, "
=> ["a","b,c,d","e",""]
.
.fi
.
.IP "" 0
.
.SS "join(str)"
Joins the array of elements given as input, using the argument as separator\. It is the inverse of \fBsplit\fR: that is, running \fBsplit("foo") | join("foo")\fR over any input string returns said input string\.
.
.P
Numbers and booleans in the input are converted to strings\. Null values are treated as empty strings\. Arrays and objects in the input are not supported\.
.
.IP "" 4
.
.nf

jq \'join(", ")\'
   ["a","b,c,d","e"]
=> "a, b,c,d, e"

jq \'join(" ")\'
   ["a",1,2\.3,true,null,false]
=> "a 1 2\.3 true  false"
.
.fi
.
.IP "" 0
.
.SS "ascii_downcase, ascii_upcase"
Emit a copy of the input string with its alphabetic characters (a\-z and A\-Z) converted to the specified case\.
.
.IP "" 4
.
.nf

jq \'ascii_upcase\'
   "useful but not for é"
=> "USEFUL BUT NOT FOR é"
.
.fi
.
.IP "" 0
.
.SS "while(cond; update)"
The \fBwhile(cond; update)\fR function allows you to repeatedly apply an update to \fB\.\fR until \fBcond\fR is false\.
.
.P
Note that \fBwhile(cond; update)\fR is internally defined as a recursive jq function\. Recursive calls within \fBwhile\fR will not consume additional memory if \fBupdate\fR produces at most one output for each input\. See advanced topics below\.
.
.IP "" 4
.
.nf

jq \'[while(\.<100; \.*2)]\'
   1
=> [1,2,4,8,16,32,64]
.
.fi
.
.IP "" 0
.
.SS "repeat(exp)"
The \fBrepeat(exp)\fR function allows you to repeatedly apply expression \fBexp\fR to \fB\.\fR until an error is raised\.
.
.P
Note that \fBrepeat(exp)\fR is internally defined as a recursive jq function\. Recursive calls within \fBrepeat\fR will not consume additional memory if \fBexp\fR produces at most one output for each input\. See advanced topics below\.
.
.IP "" 4
.
.nf

jq \'[repeat(\.*2, error)?]\'
   1
=> [2]
.
.fi
.
.IP "" 0
.
.SS "until(cond; next)"
The \fBuntil(cond; next)\fR function allows you to repeatedly apply the expression \fBnext\fR, initially to \fB\.\fR then to its own output, until \fBcond\fR is true\. For example, this can be used to implement a factorial function (see below)\.
.
.P
Note that \fBuntil(cond; next)\fR is internally defined as a recursive jq function\. Recursive calls within \fBuntil()\fR will not consume additional memory if \fBnext\fR produces at most one output for each input\. See advanced topics below\.
.
.IP "" 4
.
.nf

jq \'[\.,1]|until(\.[0] < 1; [\.[0] \- 1, \.[1] * \.[0]])|\.[1]\'
   4
=> 24
.
.fi
.
.IP "" 0
.
.SS "recurse(f), recurse, recurse(f; condition)"
The \fBrecurse(f)\fR function allows you to search through a recursive structure, and extract interesting data from all levels\. Suppose your input represents a filesystem:
.
.IP "" 4
.
.nf

{"name": "/", "children": [
  {"name": "/bin", "children": [
    {"name": "/bin/ls", "children": []},
    {"name": "/bin/sh", "children": []}]},
  {"name": "/home", "children": [
    {"name": "/home/stephen", "children": [
      {"name": "/home/stephen/jq", "children": []}]}]}]}
.
.fi
.
.IP "" 0
.
.P
Now suppose you want to extract all of the filenames present\. You need to retrieve \fB\.name\fR, \fB\.children[]\.name\fR, \fB\.children[]\.children[]\.name\fR, and so on\. You can do this with:
.
.IP "" 4
.
.nf

recurse(\.children[]) | \.name
.
.fi
.
.IP "" 0
.
.P
When called without an argument, \fBrecurse\fR is equivalent to \fBrecurse(\.[]?)\fR\.
.
.P
\fBrecurse(f)\fR is identical to \fBrecurse(f; \. != null)\fR and can be used without concerns about recursion depth\.
.
.P
\fBrecurse(f; condition)\fR is a generator which begins by emitting \. and then emits in turn \.|f, \.|f|f, \.|f|f|f, \.\.\. so long as the computed value satisfies the condition\. For example, to generate all the integers, at least in principle, one could write \fBrecurse(\.+1; true)\fR\.
.
.P
The recursive calls in \fBrecurse\fR will not consume additional memory whenever \fBf\fR produces at most a single output for each input\.
.
.IP "" 4
.
.nf

jq \'recurse(\.foo[])\'
   {"foo":[{"foo": []}, {"foo":[{"foo":[]}]}]}
=> {"foo":[{"foo":[]},{"foo":[{"foo":[]}]}]}, {"foo":[]}, {"foo":[{"foo":[]}]}, {"foo":[]}

jq \'recurse\'
   {"a":0,"b":[1]}
=> {"a":0,"b":[1]}, 0, [1], 1

jq \'recurse(\. * \.; \. < 20)\'
   2
=> 2, 4, 16
.
.fi
.
.IP "" 0
.
.SS "walk(f)"
The \fBwalk(f)\fR function applies f recursively to every component of the input entity\. When an array is encountered, f is first applied to its elements and then to the array itself; when an object is encountered, f is first applied to all the values and then to the object\. In practice, f will usually test the type of its input, as illustrated in the following examples\. The first example highlights the usefulness of processing the elements of an array of arrays before processing the array itself\. The second example shows how all the keys of all the objects within the input can be considered for alteration\.
.
.IP "" 4
.
.nf

jq \'walk(if type == "array" then sort else \. end)\'
   [[4, 1, 7], [8, 5, 2], [3, 6, 9]]
=> [[1,4,7],[2,5,8],[3,6,9]]

jq \'walk( if type == "object" then with_entries( \.key |= sub( "^_+"; "") ) else \. end )\'
   [ { "_a": { "__b": 2 } } ]
=> [{"a":{"b":2}}]
.
.fi
.
.IP "" 0
.
.SS "$ENV, env"
\fB$ENV\fR is an object representing the environment variables as set when the jq program started\.
.
.P
\fBenv\fR outputs an object representing jq\'s current environment\.
.
.P
At the moment there is no builtin for setting environment variables\.
.
.IP "" 4
.
.nf

jq \'$ENV\.PAGER\'
   null
=> "less"

jq \'env\.PAGER\'
   null
=> "less"
.
.fi
.
.IP "" 0
.
.SS "transpose"
Transpose a possibly jagged matrix (an array of arrays)\. Rows are padded with nulls so the result is always rectangular\.
.
.IP "" 4
.
.nf

jq \'transpose\'
   [[1], [2,3]]
=> [[1,2],[null,3]]
.
.fi
.
.IP "" 0
.
.SS "bsearch(x)"
\fBbsearch(x)\fR conducts a binary search for x in the input array\. If the input is sorted and contains x, then \fBbsearch(x)\fR will return its index in the array; otherwise, if the array is sorted, it will return (\-1 \- ix) where ix is an insertion point such that the array would still be sorted after the insertion of x at ix\. If the array is not sorted, \fBbsearch(x)\fR will return an integer that is probably of no interest\.
.
.IP "" 4
.
.nf

jq \'bsearch(0)\'
   [0,1]
=> 0

jq \'bsearch(0)\'
   [1,2,3]
=> \-1

jq \'bsearch(4) as $ix | if $ix < 0 then \.[\-(1+$ix)] = 4 else \. end\'
   [1,2,3]
=> [1,2,3,4]
.
.fi
.
.IP "" 0
.
.SS "String interpolation: \e(exp)"
Inside a string, you can put an expression inside parens after a backslash\. Whatever the expression returns will be interpolated into the string\.
.
.IP "" 4
.
.nf

jq \'"The input was \e(\.), which is one less than \e(\.+1)"\'
   42
=> "The input was 42, which is one less than 43"
.
.fi
.
.IP "" 0
.
.SS "Convert to/from JSON"
The \fBtojson\fR and \fBfromjson\fR builtins dump values as JSON texts or parse JSON texts into values, respectively\. The \fBtojson\fR builtin differs from \fBtostring\fR in that \fBtostring\fR returns strings unmodified, while \fBtojson\fR encodes strings as JSON strings\.
.
.IP "" 4
.
.nf

jq \'[\.[]|tostring]\'
   [1, "foo", ["foo"]]
=> ["1","foo","[\e"foo\e"]"]

jq \'[\.[]|tojson]\'
   [1, "foo", ["foo"]]
=> ["1","\e"foo\e"","[\e"foo\e"]"]

jq \'[\.[]|tojson|fromjson]\'
   [1, "foo", ["foo"]]
=> [1,"foo",["foo"]]
.
.fi
.
.IP "" 0
.
.SS "Format strings and escaping"
The \fB@foo\fR syntax is used to format and escape strings, which is useful for building URLs, documents in a language like HTML or XML, and so forth\. \fB@foo\fR can be used as a filter on its own, the possible escapings are:
.
.TP
\fB@text\fR:
.
.IP
Calls \fBtostring\fR, see that function for details\.
.
.TP
\fB@json\fR:
.
.IP
Serializes the input as JSON\.
.
.TP
\fB@html\fR:
.
.IP
Applies HTML/XML escaping, by mapping the characters \fB<>&\'"\fR to their entity equivalents \fB&lt;\fR, \fB&gt;\fR, \fB&amp;\fR, \fB&apos;\fR, \fB&quot;\fR\.
.
.TP
\fB@uri\fR:
.
.IP
Applies percent\-encoding, by mapping all reserved URI characters to a \fB%XX\fR sequence\.
.
.TP
\fB@csv\fR:
.
.IP
The input must be an array, and it is rendered as CSV with double quotes for strings, and quotes escaped by repetition\.
.
.TP
\fB@tsv\fR:
.
.IP
The input must be an array, and it is rendered as TSV (tab\-separated values)\. Each input array will be printed as a single line\. Fields are separated by a single tab (ascii \fB0x09\fR)\. Input characters line\-feed (ascii \fB0x0a\fR), carriage\-return (ascii \fB0x0d\fR), tab (ascii \fB0x09\fR) and backslash (ascii \fB0x5c\fR) will be output as escape sequences \fB\en\fR, \fB\er\fR, \fB\et\fR, \fB\e\e\fR respectively\.
.
.TP
\fB@sh\fR:
.
.IP
The input is escaped suitable for use in a command\-line for a POSIX shell\. If the input is an array, the output will be a series of space\-separated strings\.
.
.TP
\fB@base64\fR:
.
.IP
The input is converted to base64 as specified by RFC 4648\.
.
.TP
\fB@base64d\fR:
.
.IP
<<<<<<< HEAD
The inverse of \fB@base64\fR, input is decoded as specified by RFC 4648\. The result will be a binary string as if \fBtobinary|encodeas("UTF\-8")\fR was used, meaning that on output bad characters will be replaced\.
=======
The inverse of \fB@base64\fR, input is decoded as specified by RFC 4648\.
>>>>>>> 4f657bd2
.
.P
This syntax can be combined with string interpolation in a useful way\. You can follow a \fB@foo\fR token with a string literal\. The contents of the string literal will \fInot\fR be escaped\. However, all interpolations made inside that string literal will be escaped\. For instance,
.
.IP "" 4
.
.nf

@uri "https://www\.google\.com/search?q=\e(\.search)"
.
.fi
.
.IP "" 0
.
.P
will produce the following output for the input \fB{"search":"what is jq?"}\fR:
.
.IP "" 4
.
.nf

"https://www\.google\.com/search?q=what%20is%20jq%3F"
.
.fi
.
.IP "" 0
.
.P
Note that the slashes, question mark, etc\. in the URL are not escaped, as they were part of the string literal\.
.
.IP "" 4
.
.nf

jq \'@html\'
   "This works if x < y"
=> "This works if x &lt; y"

jq \'@sh "echo \e(\.)"\'
   "O\'Hara\'s Ale"
=> "echo \'O\'\e\e\'\'Hara\'\e\e\'\'s Ale\'"

jq \'@base64\'
   "This is a message"
=> "VGhpcyBpcyBhIG1lc3NhZ2U="

jq \'@base64d\'
   "VGhpcyBpcyBhIG1lc3NhZ2U="
=> "This is a message"
.
.fi
.
.IP "" 0
.
.SS "Dates"
jq provides some basic date handling functionality, with some high\-level and low\-level builtins\. In all cases these builtins deal exclusively with time in UTC\.
.
.P
The \fBfromdateiso8601\fR builtin parses datetimes in the ISO 8601 format to a number of seconds since the Unix epoch (1970\-01\-01T00:00:00Z)\. The \fBtodateiso8601\fR builtin does the inverse\.
.
.P
The \fBfromdate\fR builtin parses datetime strings\. Currently \fBfromdate\fR only supports ISO 8601 datetime strings, but in the future it will attempt to parse datetime strings in more formats\.
.
.P
The \fBtodate\fR builtin is an alias for \fBtodateiso8601\fR\.
.
.P
The \fBnow\fR builtin outputs the current time, in seconds since the Unix epoch\.
.
.P
Low\-level jq interfaces to the C\-library time functions are also provided: \fBstrptime\fR, \fBstrftime\fR, \fBstrflocaltime\fR, \fBmktime\fR, \fBgmtime\fR, and \fBlocaltime\fR\. Refer to your host operating system\'s documentation for the format strings used by \fBstrptime\fR and \fBstrftime\fR\. Note: these are not necessarily stable interfaces in jq, particularly as to their localization functionality\.
.
.P
The \fBgmtime\fR builtin consumes a number of seconds since the Unix epoch and outputs a "broken down time" representation of Greenwich Mean Time as an array of numbers representing (in this order): the year, the month (zero\-based), the day of the month (one\-based), the hour of the day, the minute of the hour, the second of the minute, the day of the week, and the day of the year \-\- all one\-based unless otherwise stated\. The day of the week number may be wrong on some systems for dates before March 1st 1900, or after December 31 2099\.
.
.P
The \fBlocaltime\fR builtin works like the \fBgmtime\fR builtin, but using the local timezone setting\.
.
.P
The \fBmktime\fR builtin consumes "broken down time" representations of time output by \fBgmtime\fR and \fBstrptime\fR\.
.
.P
The \fBstrptime(fmt)\fR builtin parses input strings matching the \fBfmt\fR argument\. The output is in the "broken down time" representation consumed by \fBgmtime\fR and output by \fBmktime\fR\.
.
.P
The \fBstrftime(fmt)\fR builtin formats a time (GMT) with the given format\. The \fBstrflocaltime\fR does the same, but using the local timezone setting\.
.
.P
The format strings for \fBstrptime\fR and \fBstrftime\fR are described in typical C library documentation\. The format string for ISO 8601 datetime is \fB"%Y\-%m\-%dT%H:%M:%SZ"\fR\.
.
.P
jq may not support some or all of this date functionality on some systems\. In particular, the \fB%u\fR and \fB%j\fR specifiers for \fBstrptime(fmt)\fR are not supported on macOS\.
.
.IP "" 4
.
.nf

jq \'fromdate\'
   "2015\-03\-05T23:51:47Z"
=> 1425599507

jq \'strptime("%Y\-%m\-%dT%H:%M:%SZ")\'
   "2015\-03\-05T23:51:47Z"
=> [2015,2,5,23,51,47,4,63]

jq \'strptime("%Y\-%m\-%dT%H:%M:%SZ")|mktime\'
   "2015\-03\-05T23:51:47Z"
=> 1425599507
.
.fi
.
.IP "" 0
.
.SS "SQL\-Style Operators"
jq provides a few SQL\-style operators\.
.
.TP
INDEX(stream; index_expression):
.
.IP
This builtin produces an object whose keys are computed by the given index expression applied to each value from the given stream\.
.
.TP
JOIN($idx; stream; idx_expr; join_expr):
.
.IP
This builtin joins the values from the given stream to the given index\. The index\'s keys are computed by applying the given index expression to each value from the given stream\. An array of the value in the stream and the corresponding value from the index is fed to the given join expression to produce each result\.
.
.TP
JOIN($idx; stream; idx_expr):
.
.IP
Same as \fBJOIN($idx; stream; idx_expr; \.)\fR\.
.
.TP
JOIN($idx; idx_expr):
.
.IP
This builtin joins the input \fB\.\fR to the given index, applying the given index expression to \fB\.\fR to compute the index key\. The join operation is as described above\.
.
.TP
IN(s):
.
.IP
This builtin outputs \fBtrue\fR if \fB\.\fR appears in the given stream, otherwise it outputs \fBfalse\fR\.
.
.TP
IN(source; s):
.
.IP
This builtin outputs \fBtrue\fR if any value in the source stream appears in the second stream, otherwise it outputs \fBfalse\fR\.
.
.SS "builtins"
Returns a list of all builtin functions in the format \fBname/arity\fR\. Since functions with the same name but different arities are considered separate functions, \fBall/0\fR, \fBall/1\fR, and \fBall/2\fR would all be present in the list\.
.
.SH "CONDITIONALS AND COMPARISONS"
.
.SS "==, !="
The expression \'a == b\' will produce \'true\' if the results of evaluating a and b are equal (that is, if they represent equivalent JSON values) and \'false\' otherwise\. In particular, strings are never considered equal to numbers\. In checking for the equality of JSON objects, the ordering of keys is irrelevant\. If you\'re coming from JavaScript, please note that jq\'s \fB==\fR is like JavaScript\'s \fB===\fR, the "strict equality" operator\.
.
.P
!= is "not equal", and \'a != b\' returns the opposite value of \'a == b\'
.
.IP "" 4
.
.nf

jq \'\. == false\'
   null
=> false

jq \'\. == {"b": {"d": (4 + 1e\-20), "c": 3}, "a":1}\'
   {"a":1, "b": {"c": 3, "d": 4}}
=> true

jq \'\.[] == 1\'
   [1, 1\.0, "1", "banana"]
=> true, true, false, false
.
.fi
.
.IP "" 0
.
.SS "if\-then\-else\-end"
\fBif A then B else C end\fR will act the same as \fBB\fR if \fBA\fR produces a value other than false or null, but act the same as \fBC\fR otherwise\.
.
.P
\fBif A then B end\fR is the same as \fBif A then B else \.  end\fR\. That is, the \fBelse\fR branch is optional, and if absent is the same as \fB\.\fR\. This also applies to \fBelif\fR with absent ending \fBelse\fR branch\.
.
.P
Checking for false or null is a simpler notion of "truthiness" than is found in JavaScript or Python, but it means that you\'ll sometimes have to be more explicit about the condition you want\. You can\'t test whether, e\.g\. a string is empty using \fBif \.name then A else B end\fR; you\'ll need something like \fBif \.name == "" then A else B end\fR instead\.
.
.P
If the condition \fBA\fR produces multiple results, then \fBB\fR is evaluated once for each result that is not false or null, and \fBC\fR is evaluated once for each false or null\.
.
.P
More cases can be added to an if using \fBelif A then B\fR syntax\.
.
.IP "" 4
.
.nf

jq \'if \. == 0 then
  "zero"
elif \. == 1 then
  "one"
else
  "many"
end\'
   2
=> "many"
.
.fi
.
.IP "" 0
.
.SS ">, >=, <=, <"
The comparison operators \fB>\fR, \fB>=\fR, \fB<=\fR, \fB<\fR return whether their left argument is greater than, greater than or equal to, less than or equal to or less than their right argument (respectively)\.
.
.P
The ordering is the same as that described for \fBsort\fR, above\.
.
.IP "" 4
.
.nf

jq \'\. < 5\'
   2
=> true
.
.fi
.
.IP "" 0
.
.SS "and, or, not"
jq supports the normal Boolean operators \fBand\fR, \fBor\fR, \fBnot\fR\. They have the same standard of truth as if expressions \- \fBfalse\fR and \fBnull\fR are considered "false values", and anything else is a "true value"\.
.
.P
If an operand of one of these operators produces multiple results, the operator itself will produce a result for each input\.
.
.P
\fBnot\fR is in fact a builtin function rather than an operator, so it is called as a filter to which things can be piped rather than with special syntax, as in \fB\.foo and \.bar | not\fR\.
.
.P
These three only produce the values \fBtrue\fR and \fBfalse\fR, and so are only useful for genuine Boolean operations, rather than the common Perl/Python/Ruby idiom of "value_that_may_be_null or default"\. If you want to use this form of "or", picking between two values rather than evaluating a condition, see the \fB//\fR operator below\.
.
.IP "" 4
.
.nf

jq \'42 and "a string"\'
   null
=> true

jq \'(true, false) or false\'
   null
=> true, false

jq \'(true, true) and (true, false)\'
   null
=> true, false, true, false

jq \'[true, false | not]\'
   null
=> [false, true]
.
.fi
.
.IP "" 0
.
.SS "Alternative operator: //"
A filter of the form \fBa // b\fR produces the same results as \fBa\fR, if \fBa\fR produces results other than \fBfalse\fR and \fBnull\fR\. Otherwise, \fBa // b\fR produces the same results as \fBb\fR\.
.
.P
This is useful for providing defaults: \fB\.foo // 1\fR will evaluate to \fB1\fR if there\'s no \fB\.foo\fR element in the input\. It\'s similar to how \fBor\fR is sometimes used in Python (jq\'s \fBor\fR operator is reserved for strictly Boolean operations)\.
.
.IP "" 4
.
.nf

jq \'\.foo // 42\'
   {"foo": 19}
=> 19

jq \'\.foo // 42\'
   {}
=> 42
.
.fi
.
.IP "" 0
.
.SS "try\-catch"
Errors can be caught by using \fBtry EXP catch EXP\fR\. The first expression is executed, and if it fails then the second is executed with the error message\. The output of the handler, if any, is output as if it had been the output of the expression to try\.
.
.P
The \fBtry EXP\fR form uses \fBempty\fR as the exception handler\.
.
.IP "" 4
.
.nf

jq \'try \.a catch "\. is not an object"\'
   true
=> "\. is not an object"

jq \'[\.[]|try \.a]\'
   [{}, true, {"a":1}]
=> [null, 1]

jq \'try error("some exception") catch \.\'
   true
=> "some exception"
.
.fi
.
.IP "" 0
.
.SS "Breaking out of control structures"
A convenient use of try/catch is to break out of control structures like \fBreduce\fR, \fBforeach\fR, \fBwhile\fR, and so on\.
.
.P
For example:
.
.IP "" 4
.
.nf

# Repeat an expression until it raises "break" as an
# error, then stop repeating without re\-raising the error\.
# But if the error caught is not "break" then re\-raise it\.
try repeat(exp) catch if \.=="break" then empty else error
.
.fi
.
.IP "" 0
.
.P
jq has a syntax for named lexical labels to "break" or "go (back) to":
.
.IP "" 4
.
.nf

label $out | \.\.\. break $out \.\.\.
.
.fi
.
.IP "" 0
.
.P
The \fBbreak $label_name\fR expression will cause the program to to act as though the nearest (to the left) \fBlabel $label_name\fR produced \fBempty\fR\.
.
.P
The relationship between the \fBbreak\fR and corresponding \fBlabel\fR is lexical: the label has to be "visible" from the break\.
.
.P
To break out of a \fBreduce\fR, for example:
.
.IP "" 4
.
.nf

label $out | reduce \.[] as $item (null; if \.==false then break $out else \.\.\. end)
.
.fi
.
.IP "" 0
.
.P
The following jq program produces a syntax error:
.
.IP "" 4
.
.nf

break $out
.
.fi
.
.IP "" 0
.
.P
because no label \fB$out\fR is visible\.
.
.SS "Error Suppression / Optional Operator: ?"
The \fB?\fR operator, used as \fBEXP?\fR, is shorthand for \fBtry EXP\fR\.
.
.IP "" 4
.
.nf

jq \'[\.[] | \.a?]\'
   [{}, true, {"a":1}]
=> [null, 1]

jq \'[\.[] | tonumber?]\'
   ["1", "invalid", "3", 4]
=> [1, 3, 4]
.
.fi
.
.IP "" 0
.
.SH "REGULAR EXPRESSIONS"
jq uses the 
.
.P
Oniguruma supports several flavors of regular expression, so it is important to know that jq uses the 
.
.P
The jq regex filters are defined so that they can be used using one of these patterns:
.
.IP "" 4
.
.nf

STRING | FILTER(REGEX)
STRING | FILTER(REGEX; FLAGS)
STRING | FILTER([REGEX])
STRING | FILTER([REGEX, FLAGS])
.
.fi
.
.IP "" 0
.
.P
where:
.
.IP "\(bu" 4
STRING, REGEX, and FLAGS are jq strings and subject to jq string interpolation;
.
.IP "\(bu" 4
REGEX, after string interpolation, should be a valid regular expression;
.
.IP "\(bu" 4
FILTER is one of \fBtest\fR, \fBmatch\fR, or \fBcapture\fR, as described below\.
.
.IP "" 0
.
.P
Since REGEX must evaluate to a JSON string, some characters that are needed to form a regular expression must be escaped\. For example, the regular expression \fB\es\fR signifying a whitespace character would be written as \fB"\e\es"\fR\.
.
.P
FLAGS is a string consisting of one of more of the supported flags:
.
.IP "\(bu" 4
\fBg\fR \- Global search (find all matches, not just the first)
.
.IP "\(bu" 4
\fBi\fR \- Case insensitive search
.
.IP "\(bu" 4
\fBm\fR \- Multi line mode (\fB\.\fR will match newlines)
.
.IP "\(bu" 4
\fBn\fR \- Ignore empty matches
.
.IP "\(bu" 4
\fBp\fR \- Both s and m modes are enabled
.
.IP "\(bu" 4
\fBs\fR \- Single line mode (\fB^\fR \-> \fB\eA\fR, \fB$\fR \-> \fB\eZ\fR)
.
.IP "\(bu" 4
\fBl\fR \- Find longest possible matches
.
.IP "\(bu" 4
\fBx\fR \- Extended regex format (ignore whitespace and comments)
.
.IP "" 0
.
.P
To match a whitespace with the \fBx\fR flag, use \fB\es\fR, e\.g\.
.
.IP "" 4
.
.nf

jq \-n \'"a b" | test("a\e\esb"; "x")\'
.
.fi
.
.IP "" 0
.
.P
Note that certain flags may also be specified within REGEX, e\.g\.
.
.IP "" 4
.
.nf

jq \-n \'("test", "TEst", "teST", "TEST") | test("(?i)te(?\-i)st")\'
.
.fi
.
.IP "" 0
.
.P
evaluates to: \fBtrue\fR, \fBtrue\fR, \fBfalse\fR, \fBfalse\fR\.
.
.SS "test(val), test(regex; flags)"
Like \fBmatch\fR, but does not return match objects, only \fBtrue\fR or \fBfalse\fR for whether or not the regex matches the input\.
.
.IP "" 4
.
.nf

jq \'test("foo")\'
   "foo"
=> true

jq \'\.[] | test("a b c # spaces are ignored"; "ix")\'
   ["xabcd", "ABC"]
=> true, true
.
.fi
.
.IP "" 0
.
.SS "match(val), match(regex; flags)"
\fBmatch\fR outputs an object for each match it finds\. Matches have the following fields:
.
.IP "\(bu" 4
\fBoffset\fR \- offset in UTF\-8 codepoints from the beginning of the input
.
.IP "\(bu" 4
\fBlength\fR \- length in UTF\-8 codepoints of the match
.
.IP "\(bu" 4
\fBstring\fR \- the string that it matched
.
.IP "\(bu" 4
\fBcaptures\fR \- an array of objects representing capturing groups\.
.
.IP "" 0
.
.P
Capturing group objects have the following fields:
.
.IP "\(bu" 4
\fBoffset\fR \- offset in UTF\-8 codepoints from the beginning of the input
.
.IP "\(bu" 4
\fBlength\fR \- length in UTF\-8 codepoints of this capturing group
.
.IP "\(bu" 4
\fBstring\fR \- the string that was captured
.
.IP "\(bu" 4
\fBname\fR \- the name of the capturing group (or \fBnull\fR if it was unnamed)
.
.IP "" 0
.
.P
Capturing groups that did not match anything return an offset of \-1
.
.IP "" 4
.
.nf

jq \'match("(abc)+"; "g")\'
   "abc abc"
=> {"offset": 0, "length": 3, "string": "abc", "captures": [{"offset": 0, "length": 3, "string": "abc", "name": null}]}, {"offset": 4, "length": 3, "string": "abc", "captures": [{"offset": 4, "length": 3, "string": "abc", "name": null}]}

jq \'match("foo")\'
   "foo bar foo"
=> {"offset": 0, "length": 3, "string": "foo", "captures": []}

jq \'match(["foo", "ig"])\'
   "foo bar FOO"
=> {"offset": 0, "length": 3, "string": "foo", "captures": []}, {"offset": 8, "length": 3, "string": "FOO", "captures": []}

jq \'match("foo (?<bar123>bar)? foo"; "ig")\'
   "foo bar foo foo  foo"
=> {"offset": 0, "length": 11, "string": "foo bar foo", "captures": [{"offset": 4, "length": 3, "string": "bar", "name": "bar123"}]}, {"offset": 12, "length": 8, "string": "foo  foo", "captures": [{"offset": \-1, "length": 0, "string": null, "name": "bar123"}]}

jq \'[ match("\."; "g")] | length\'
   "abc"
=> 3
.
.fi
.
.IP "" 0
.
.SS "capture(val), capture(regex; flags)"
Collects the named captures in a JSON object, with the name of each capture as the key, and the matched string as the corresponding value\.
.
.IP "" 4
.
.nf

jq \'capture("(?<a>[a\-z]+)\-(?<n>[0\-9]+)")\'
   "xyzzy\-14"
=> { "a": "xyzzy", "n": "14" }
.
.fi
.
.IP "" 0
.
.SS "scan(regex), scan(regex; flags)"
Emit a stream of the non\-overlapping substrings of the input that match the regex in accordance with the flags, if any have been specified\. If there is no match, the stream is empty\. To capture all the matches for each input string, use the idiom \fB[ expr ]\fR, e\.g\. \fB[ scan(regex) ]\fR\.
.
.IP "" 4
.
.nf

jq \'scan("c")\'
   "abcdefabc"
=> "c", "c"
.
.fi
.
.IP "" 0
.
.SS "split(regex; flags)"
Splits an input string on each regex match\.
.
.P
For backwards compatibility, when called with a single argument, \fBsplit\fR splits on a string, not a regex\.
.
.IP "" 4
.
.nf

jq \'split(", *"; null)\'
   "ab,cd, ef"
=> ["ab","cd","ef"]
.
.fi
.
.IP "" 0
.
.SS "splits(regex), splits(regex; flags)"
These provide the same results as their \fBsplit\fR counterparts, but as a stream instead of an array\.
.
.IP "" 4
.
.nf

jq \'splits(", *")\'
   "ab,cd,   ef, gh"
=> "ab", "cd", "ef", "gh"
.
.fi
.
.IP "" 0
.
.SS "sub(regex; tostring), sub(regex; tostring; flags)"
Emit the string obtained by replacing the first match of regex in the input string with \fBtostring\fR, after interpolation\. \fBtostring\fR should be a jq string or a stream of such strings, each of which may contain references to named captures\. The named captures are, in effect, presented as a JSON object (as constructed by \fBcapture\fR) to \fBtostring\fR, so a reference to a captured variable named "x" would take the form: \fB"\e(\.x)"\fR\.
.
.IP "" 4
.
.nf

jq \'sub("[^a\-z]*(?<x>[a\-z]+)"; "Z\e(\.x)"; "g")\'
   "123abc456def"
=> "ZabcZdef"

jq \'[sub("(?<a>\.)"; "\e(\.a|ascii_upcase)", "\e(\.a|ascii_downcase)")]\'
   "aB"
=> ["AB","aB"]
.
.fi
.
.IP "" 0
.
.SS "gsub(regex; tostring), gsub(regex; tostring; flags)"
\fBgsub\fR is like \fBsub\fR but all the non\-overlapping occurrences of the regex are replaced by \fBtostring\fR, after interpolation\. If the second argument is a stream of jq strings, then \fBgsub\fR will produce a corresponding stream of JSON strings\.
.
.IP "" 4
.
.nf

jq \'gsub("(?<x>\.)[^a]*"; "+\e(\.x)\-")\'
   "Abcabc"
=> "+A\-+a\-"

jq \'[gsub("p"; "a", "b")]\'
   "p"
=> ["a","b"]
.
.fi
.
.IP "" 0
.
.SH "ADVANCED FEATURES"
Variables are an absolute necessity in most programming languages, but they\'re relegated to an "advanced feature" in jq\.
.
.P
In most languages, variables are the only means of passing around data\. If you calculate a value, and you want to use it more than once, you\'ll need to store it in a variable\. To pass a value to another part of the program, you\'ll need that part of the program to define a variable (as a function parameter, object member, or whatever) in which to place the data\.
.
.P
It is also possible to define functions in jq, although this is is a feature whose biggest use is defining jq\'s standard library (many jq functions such as \fBmap\fR and \fBselect\fR are in fact written in jq)\.
.
.P
jq has reduction operators, which are very powerful but a bit tricky\. Again, these are mostly used internally, to define some useful bits of jq\'s standard library\.
.
.P
It may not be obvious at first, but jq is all about generators (yes, as often found in other languages)\. Some utilities are provided to help deal with generators\.
.
.P
Some minimal I/O support (besides reading JSON from standard input, and writing JSON to standard output) is available\.
.
.P
Finally, there is a module/library system\.
.
.SS "Variable / Symbolic Binding Operator: \.\.\. as $identifier | \.\.\."
In jq, all filters have an input and an output, so manual plumbing is not necessary to pass a value from one part of a program to the next\. Many expressions, for instance \fBa + b\fR, pass their input to two distinct subexpressions (here \fBa\fR and \fBb\fR are both passed the same input), so variables aren\'t usually necessary in order to use a value twice\.
.
.P
For instance, calculating the average value of an array of numbers requires a few variables in most languages \- at least one to hold the array, perhaps one for each element or for a loop counter\. In jq, it\'s simply \fBadd / length\fR \- the \fBadd\fR expression is given the array and produces its sum, and the \fBlength\fR expression is given the array and produces its length\.
.
.P
So, there\'s generally a cleaner way to solve most problems in jq than defining variables\. Still, sometimes they do make things easier, so jq lets you define variables using \fBexpression as $variable\fR\. All variable names start with \fB$\fR\. Here\'s a slightly uglier version of the array\-averaging example:
.
.IP "" 4
.
.nf

length as $array_length | add / $array_length
.
.fi
.
.IP "" 0
.
.P
We\'ll need a more complicated problem to find a situation where using variables actually makes our lives easier\.
.
.P
Suppose we have an array of blog posts, with "author" and "title" fields, and another object which is used to map author usernames to real names\. Our input looks like:
.
.IP "" 4
.
.nf

{"posts": [{"title": "First post", "author": "anon"},
           {"title": "A well\-written article", "author": "person1"}],
 "realnames": {"anon": "Anonymous Coward",
               "person1": "Person McPherson"}}
.
.fi
.
.IP "" 0
.
.P
We want to produce the posts with the author field containing a real name, as in:
.
.IP "" 4
.
.nf

{"title": "First post", "author": "Anonymous Coward"}
{"title": "A well\-written article", "author": "Person McPherson"}
.
.fi
.
.IP "" 0
.
.P
We use a variable, $names, to store the realnames object, so that we can refer to it later when looking up author usernames:
.
.IP "" 4
.
.nf

\&.realnames as $names | \.posts[] | {title, author: $names[\.author]}
.
.fi
.
.IP "" 0
.
.P
The expression \fBexp as $x | \.\.\.\fR means: for each value of expression \fBexp\fR, run the rest of the pipeline with the entire original input, and with \fB$x\fR set to that value\. Thus \fBas\fR functions as something of a foreach loop\.
.
.P
Just as \fB{foo}\fR is a handy way of writing \fB{foo: \.foo}\fR, so \fB{$foo}\fR is a handy way of writing \fB{foo: $foo}\fR\.
.
.P
Multiple variables may be declared using a single \fBas\fR expression by providing a pattern that matches the structure of the input (this is known as "destructuring"):
.
.IP "" 4
.
.nf

\&. as {realnames: $names, posts: [$first, $second]} | \.\.\.
.
.fi
.
.IP "" 0
.
.P
The variable declarations in array patterns (e\.g\., \fB\. as [$first, $second]\fR) bind to the elements of the array in from the element at index zero on up, in order\. When there is no value at the index for an array pattern element, \fBnull\fR is bound to that variable\.
.
.P
Variables are scoped over the rest of the expression that defines them, so
.
.IP "" 4
.
.nf

\&.realnames as $names | (\.posts[] | {title, author: $names[\.author]})
.
.fi
.
.IP "" 0
.
.P
will work, but
.
.IP "" 4
.
.nf

(\.realnames as $names | \.posts[]) | {title, author: $names[\.author]}
.
.fi
.
.IP "" 0
.
.P
won\'t\.
.
.P
For programming language theorists, it\'s more accurate to say that jq variables are lexically\-scoped bindings\. In particular there\'s no way to change the value of a binding; one can only setup a new binding with the same name, but which will not be visible where the old one was\.
.
.IP "" 4
.
.nf

jq \'\.bar as $x | \.foo | \. + $x\'
   {"foo":10, "bar":200}
=> 210

jq \'\. as $i|[(\.*2|\. as $i| $i), $i]\'
   5
=> [10,5]

jq \'\. as [$a, $b, {c: $c}] | $a + $b + $c\'
   [2, 3, {"c": 4, "d": 5}]
=> 9

jq \'\.[] as [$a, $b] | {a: $a, b: $b}\'
   [[0], [0, 1], [2, 1, 0]]
=> {"a":0,"b":null}, {"a":0,"b":1}, {"a":2,"b":1}
.
.fi
.
.IP "" 0
.
.SS "Destructuring Alternative Operator: ?//"
The destructuring alternative operator provides a concise mechanism for destructuring an input that can take one of several forms\.
.
.P
Suppose we have an API that returns a list of resources and events associated with them, and we want to get the user_id and timestamp of the first event for each resource\. The API (having been clumsily converted from XML) will only wrap the events in an array if the resource has multiple events:
.
.IP "" 4
.
.nf

{"resources": [{"id": 1, "kind": "widget", "events": {"action": "create", "user_id": 1, "ts": 13}},
               {"id": 2, "kind": "widget", "events": [{"action": "create", "user_id": 1, "ts": 14}, {"action": "destroy", "user_id": 1, "ts": 15}]}]}
.
.fi
.
.IP "" 0
.
.P
We can use the destructuring alternative operator to handle this structural change simply:
.
.IP "" 4
.
.nf

\&.resources[] as {$id, $kind, events: {$user_id, $ts}} ?// {$id, $kind, events: [{$user_id, $ts}]} | {$user_id, $kind, $id, $ts}
.
.fi
.
.IP "" 0
.
.P
Or, if we aren\'t sure if the input is an array of values or an object:
.
.IP "" 4
.
.nf

\&.[] as [$id, $kind, $user_id, $ts] ?// {$id, $kind, $user_id, $ts} | \.\.\.
.
.fi
.
.IP "" 0
.
.P
Each alternative need not define all of the same variables, but all named variables will be available to the subsequent expression\. Variables not matched in the alternative that succeeded will be \fBnull\fR:
.
.IP "" 4
.
.nf

\&.resources[] as {$id, $kind, events: {$user_id, $ts}} ?// {$id, $kind, events: [{$first_user_id, $first_ts}]} | {$user_id, $first_user_id, $kind, $id, $ts, $first_ts}
.
.fi
.
.IP "" 0
.
.P
Additionally, if the subsequent expression returns an error, the alternative operator will attempt to try the next binding\. Errors that occur during the final alternative are passed through\.
.
.IP "" 4
.
.nf

[[3]] | \.[] as [$a] ?// [$b] | if $a != null then error("err: \e($a)") else {$a,$b} end

jq \'\.[] as {$a, $b, c: {$d, $e}} ?// {$a, $b, c: [{$d, $e}]} | {$a, $b, $d, $e}\'
   [{"a": 1, "b": 2, "c": {"d": 3, "e": 4}}, {"a": 1, "b": 2, "c": [{"d": 3, "e": 4}]}]
=> {"a":1,"b":2,"d":3,"e":4}, {"a":1,"b":2,"d":3,"e":4}

jq \'\.[] as {$a, $b, c: {$d}} ?// {$a, $b, c: [{$e}]} | {$a, $b, $d, $e}\'
   [{"a": 1, "b": 2, "c": {"d": 3, "e": 4}}, {"a": 1, "b": 2, "c": [{"d": 3, "e": 4}]}]
=> {"a":1,"b":2,"d":3,"e":null}, {"a":1,"b":2,"d":null,"e":4}

jq \'\.[] as [$a] ?// [$b] | if $a != null then error("err: \e($a)") else {$a,$b} end\'
   [[3]]
=> {"a":null,"b":3}
.
.fi
.
.IP "" 0
.
.SS "Defining Functions"
You can give a filter a name using "def" syntax:
.
.IP "" 4
.
.nf

def increment: \. + 1;
.
.fi
.
.IP "" 0
.
.P
From then on, \fBincrement\fR is usable as a filter just like a builtin function (in fact, this is how many of the builtins are defined)\. A function may take arguments:
.
.IP "" 4
.
.nf

def map(f): [\.[] | f];
.
.fi
.
.IP "" 0
.
.P
Arguments are passed as \fIfilters\fR (functions with no arguments), \fInot\fR as values\. The same argument may be referenced multiple times with different inputs (here \fBf\fR is run for each element of the input array)\. Arguments to a function work more like callbacks than like value arguments\. This is important to understand\. Consider:
.
.IP "" 4
.
.nf

def foo(f): f|f;
5|foo(\.*2)
.
.fi
.
.IP "" 0
.
.P
The result will be 20 because \fBf\fR is \fB\.*2\fR, and during the first invocation of \fBf\fR \fB\.\fR will be 5, and the second time it will be 10 (5 * 2), so the result will be 20\. Function arguments are filters, and filters expect an input when invoked\.
.
.P
If you want the value\-argument behaviour for defining simple functions, you can just use a variable:
.
.IP "" 4
.
.nf

def addvalue(f): f as $f | map(\. + $f);
.
.fi
.
.IP "" 0
.
.P
Or use the short\-hand:
.
.IP "" 4
.
.nf

def addvalue($f): \.\.\.;
.
.fi
.
.IP "" 0
.
.P
With either definition, \fBaddvalue(\.foo)\fR will add the current input\'s \fB\.foo\fR field to each element of the array\. Do note that calling \fBaddvalue(\.[])\fR will cause the \fBmap(\. + $f)\fR part to be evaluated once per value in the value of \fB\.\fR at the call site\.
.
.P
Multiple definitions using the same function name are allowed\. Each re\-definition replaces the previous one for the same number of function arguments, but only for references from functions (or main program) subsequent to the re\-definition\. See also the section below on scoping\.
.
.IP "" 4
.
.nf

jq \'def addvalue(f): \. + [f]; map(addvalue(\.[0]))\'
   [[1,2],[10,20]]
=> [[1,2,1], [10,20,10]]

jq \'def addvalue(f): f as $x | map(\. + $x); addvalue(\.[0])\'
   [[1,2],[10,20]]
=> [[1,2,1,2], [10,20,1,2]]
.
.fi
.
.IP "" 0
.
.SS "Scoping"
There are two types of symbols in jq: value bindings (a\.k\.a\., "variables"), and functions\. Both are scoped lexically, with expressions being able to refer only to symbols that have been defined "to the left" of them\. The only exception to this rule is that functions can refer to themselves so as to be able to create recursive functions\.
.
.P
For example, in the following expression there is a binding which is visible "to the right" of it, \fB\.\.\. | \.*3 as $times_three | [\. + $times_three] | \.\.\.\fR, but not "to the left"\. Consider this expression now, \fB\.\.\. | (\.*3 as $times_three | [\. + $times_three]) | \.\.\.\fR: here the binding \fB$times_three\fR is \fInot\fR visible past the closing parenthesis\.
.
.SS "Reduce"
The \fBreduce\fR syntax in jq allows you to combine all of the results of an expression by accumulating them into a single answer\. As an example, we\'ll pass \fB[3,2,1]\fR to this expression:
.
.IP "" 4
.
.nf

reduce \.[] as $item (0; \. + $item)
.
.fi
.
.IP "" 0
.
.P
For each result that \fB\.[]\fR produces, \fB\. + $item\fR is run to accumulate a running total, starting from 0\. In this example, \fB\.[]\fR produces the results 3, 2, and 1, so the effect is similar to running something like this:
.
.IP "" 4
.
.nf

0 | (3 as $item | \. + $item) |
    (2 as $item | \. + $item) |
    (1 as $item | \. + $item)

jq \'reduce \.[] as $item (0; \. + $item)\'
   [10,2,5,3]
=> 20
.
.fi
.
.IP "" 0
.
.SS "isempty(exp)"
Returns true if \fBexp\fR produces no outputs, false otherwise\.
.
.IP "" 4
.
.nf

jq \'isempty(empty)\'
   null
=> true
.
.fi
.
.IP "" 0
.
.SS "limit(n; exp)"
The \fBlimit\fR function extracts up to \fBn\fR outputs from \fBexp\fR\.
.
.IP "" 4
.
.nf

jq \'[limit(3;\.[])]\'
   [0,1,2,3,4,5,6,7,8,9]
=> [0,1,2]
.
.fi
.
.IP "" 0
.
.SS "first(expr), last(expr), nth(n; expr)"
The \fBfirst(expr)\fR and \fBlast(expr)\fR functions extract the first and last values from \fBexpr\fR, respectively\.
.
.P
The \fBnth(n; expr)\fR function extracts the nth value output by \fBexpr\fR\. Note that \fBnth(n; expr)\fR doesn\'t support negative values of \fBn\fR\.
.
.IP "" 4
.
.nf

jq \'[first(range(\.)), last(range(\.)), nth(\./2; range(\.))]\'
   10
=> [0,9,5]
.
.fi
.
.IP "" 0
.
.SS "first, last, nth(n)"
The \fBfirst\fR and \fBlast\fR functions extract the first and last values from any array at \fB\.\fR\.
.
.P
The \fBnth(n)\fR function extracts the nth value of any array at \fB\.\fR\.
.
.IP "" 4
.
.nf

jq \'[range(\.)]|[first, last, nth(5)]\'
   10
=> [0,9,5]
.
.fi
.
.IP "" 0
.
.SS "foreach"
The \fBforeach\fR syntax is similar to \fBreduce\fR, but intended to allow the construction of \fBlimit\fR and reducers that produce intermediate results (see example)\.
.
.P
The form is \fBforeach EXP as $var (INIT; UPDATE; EXTRACT)\fR\. Like \fBreduce\fR, \fBINIT\fR is evaluated once to produce a state value, then each output of \fBEXP\fR is bound to \fB$var\fR, \fBUPDATE\fR is evaluated for each output of \fBEXP\fR with the current state and with \fB$var\fR visible\. Each value output by \fBUPDATE\fR replaces the previous state\. Finally, \fBEXTRACT\fR is evaluated for each new state to extract an output of \fBforeach\fR\.
.
.P
This is mostly useful only for constructing \fBreduce\fR\- and \fBlimit\fR\-like functions\. But it is much more general, as it allows for partial reductions (see the example below)\.
.
.IP "" 4
.
.nf

jq \'[foreach \.[] as $item ([[],[]]; if $item == null then [[],\.[0]] else [(\.[0] + [$item]),[]] end; if $item == null then \.[1] else empty end)]\'
   [1,2,3,4,null,"a","b",null]
=> [[1,2,3,4],["a","b"]]
.
.fi
.
.IP "" 0
.
.SS "Recursion"
As described above, \fBrecurse\fR uses recursion, and any jq function can be recursive\. The \fBwhile\fR builtin is also implemented in terms of recursion\.
.
.P
Tail calls are optimized whenever the expression to the left of the recursive call outputs its last value\. In practice this means that the expression to the left of the recursive call should not produce more than one output for each input\.
.
.P
For example:
.
.IP "" 4
.
.nf

def recurse(f): def r: \., (f | select(\. != null) | r); r;

def while(cond; update):
  def _while:
    if cond then \., (update | _while) else empty end;
  _while;

def repeat(exp):
  def _repeat:
    exp, _repeat;
  _repeat;
.
.fi
.
.IP "" 0
.
.SS "Generators and iterators"
Some jq operators and functions are actually generators in that they can produce zero, one, or more values for each input, just as one might expect in other programming languages that have generators\. For example, \fB\.[]\fR generates all the values in its input (which must be an array or an object), \fBrange(0; 10)\fR generates the integers between 0 and 10, and so on\.
.
.P
Even the comma operator is a generator, generating first the values generated by the expression to the left of the comma, then for each of those, the values generate by the expression on the right of the comma\.
.
.P
The \fBempty\fR builtin is the generator that produces zero outputs\. The \fBempty\fR builtin backtracks to the preceding generator expression\.
.
.P
All jq functions can be generators just by using builtin generators\. It is also possible to define new generators using only recursion and the comma operator\. If the recursive call(s) is(are) "in tail position" then the generator will be efficient\. In the example below the recursive call by \fB_range\fR to itself is in tail position\. The example shows off three advanced topics: tail recursion, generator construction, and sub\-functions\.
.
.IP "" 4
.
.nf

jq \'def range(init; upto; by): def _range: if (by > 0 and \. < upto) or (by < 0 and \. > upto) then \., ((\.+by)|_range) else \. end; if by == 0 then init else init|_range end | select((by > 0 and \. < upto) or (by < 0 and \. > upto)); range(0; 10; 3)\'
   null
=> 0, 3, 6, 9

jq \'def while(cond; update): def _while: if cond then \., (update | _while) else empty end; _while; [while(\.<100; \.*2)]\'
   1
=> [1,2,4,8,16,32,64]
.
.fi
.
.IP "" 0
.
.SH "MATH"
jq currently only has IEEE754 double\-precision (64\-bit) floating point number support\.
.
.P
Besides simple arithmetic operators such as \fB+\fR, jq also has most standard math functions from the C math library\. C math functions that take a single input argument (e\.g\., \fBsin()\fR) are available as zero\-argument jq functions\. C math functions that take two input arguments (e\.g\., \fBpow()\fR) are available as two\-argument jq functions that ignore \fB\.\fR\. C math functions that take three input arguments are available as three\-argument jq functions that ignore \fB\.\fR\.
.
.P
Availability of standard math functions depends on the availability of the corresponding math functions in your operating system and C math library\. Unavailable math functions will be defined but will raise an error\.
.
.P
One\-input C math functions: \fBacos\fR \fBacosh\fR \fBasin\fR \fBasinh\fR \fBatan\fR \fBatanh\fR \fBcbrt\fR \fBceil\fR \fBcos\fR \fBcosh\fR \fBerf\fR \fBerfc\fR \fBexp\fR \fBexp10\fR \fBexp2\fR \fBexpm1\fR \fBfabs\fR \fBfloor\fR \fBgamma\fR \fBj0\fR \fBj1\fR \fBlgamma\fR \fBlog\fR \fBlog10\fR \fBlog1p\fR \fBlog2\fR \fBlogb\fR \fBnearbyint\fR \fBpow10\fR \fBrint\fR \fBround\fR \fBsignificand\fR \fBsin\fR \fBsinh\fR \fBsqrt\fR \fBtan\fR \fBtanh\fR \fBtgamma\fR \fBtrunc\fR \fBy0\fR \fBy1\fR\.
.
.P
Two\-input C math functions: \fBatan2\fR \fBcopysign\fR \fBdrem\fR \fBfdim\fR \fBfmax\fR \fBfmin\fR \fBfmod\fR \fBfrexp\fR \fBhypot\fR \fBjn\fR \fBldexp\fR \fBmodf\fR \fBnextafter\fR \fBnexttoward\fR \fBpow\fR \fBremainder\fR \fBscalb\fR \fBscalbln\fR \fByn\fR\.
.
.P
Three\-input C math functions: \fBfma\fR\.
.
.P
See your system\'s manual for more information on each of these\.
.
.SH "I/O"
At this time jq has minimal support for I/O, mostly in the form of control over when inputs are read\. Two builtins functions are provided for this, \fBinput\fR and \fBinputs\fR, that read from the same sources (e\.g\., \fBstdin\fR, files named on the command\-line) as jq itself\. These two builtins, and jq\'s own reading actions, can be interleaved with each other\. They are commonly used in combination with the null input option \fB\-n\fR to prevent one input from being read implicitly\.
.
.P
Two builtins provide minimal output capabilities, \fBdebug\fR, and \fBstderr\fR\. (Recall that a jq program\'s output values are always output as JSON texts on \fBstdout\fR\.) The \fBdebug\fR builtin can have application\-specific behavior, such as for executables that use the libjq C API but aren\'t the jq executable itself\. The \fBstderr\fR builtin outputs its input in raw mode to stder with no additional decoration, not even a newline\.
.
.P
Most jq builtins are referentially transparent, and yield constant and repeatable value streams when applied to constant inputs\. This is not true of I/O builtins\.
.
.SS "input"
Outputs one new input\.
.
.P
Note that when using \fBinput\fR it is generally be necessary to invoke jq with the \-n command\-line option, otherwise the first entity will be lost\.
.
.SS "inputs"
Outputs all remaining inputs, one by one\.
.
.P
This is primarily useful for reductions over a program\'s inputs\. Note that when using \fBinputs\fR it is generally necessary to invoke jq with the \-n command\-line option, otherwise the first entity will be lost\.
.
.SS "debug, debug(msgs)"
These two filters are like \fB\.\fR but have as a side\-effect the production of one or more messages on stderr\.
.
.P
The message produced by the \fBdebug\fR filter has the form
.
.IP "" 4
.
.nf

["DEBUG:",<input\-value>]
.
.fi
.
.IP "" 0
.
.P
where \fB<input\-value>\fR is a compact rendition of the input value\. This format may change in the future\.
.
.P
The \fBdebug(msgs)\fR filter is defined as \fB(msgs | debug | empty), \.\fR thus allowing great flexibility in the content of the message, while also allowing multi\-line debugging statements to be created\.
.
.P
For example, the expression:
.
.IP "" 4
.
.nf

1 as $x | 2 | debug("Entering function foo with $x == \e($x)", \.) | (\.+1)
.
.fi
.
.IP "" 0
.
.P
would produce the value 3 but with the following two lines being written to stderr:
.
.IP "" 4
.
.nf

["DEBUG:","Entering function foo with $x == 1"]
["DEBUG:",2]
.
.fi
.
.IP "" 0
.
.SS "stderr"
Prints its input in raw and compact mode to stderr with no additional decoration, not even a newline\.
.
.SS "input_filename"
Returns the name of the file whose input is currently being filtered\. Note that this will not work well unless jq is running in a UTF\-8 locale\.
.
.SS "input_line_number"
Returns the line number of the input currently being filtered\.
.
.SH "STREAMING"
With the \fB\-\-stream\fR option jq can parse input texts in a streaming fashion, allowing jq programs to start processing large JSON texts immediately rather than after the parse completes\. If you have a single JSON text that is 1GB in size, streaming it will allow you to process it much more quickly\.
.
.P
However, streaming isn\'t easy to deal with as the jq program will have \fB[<path>, <leaf\-value>]\fR (and a few other forms) as inputs\.
.
.P
Several builtins are provided to make handling streams easier\.
.
.P
The examples below use the streamed form of \fB[0,[1]]\fR, which is \fB[[0],0],[[1,0],1],[[1,0]],[[1]]\fR\.
.
.P
Streaming forms include \fB[<path>, <leaf\-value>]\fR (to indicate any scalar value, empty array, or empty object), and \fB[<path>]\fR (to indicate the end of an array or object)\. Future versions of jq run with \fB\-\-stream\fR and \fB\-seq\fR may output additional forms such as \fB["error message"]\fR when an input text fails to parse\.
.
.SS "truncate_stream(stream_expression)"
Consumes a number as input and truncates the corresponding number of path elements from the left of the outputs of the given streaming expression\.
.
.IP "" 4
.
.nf

jq \'[1|truncate_stream([[0],1],[[1,0],2],[[1,0]],[[1]])]\'
   1
=> [[[0],2],[[0]]]
.
.fi
.
.IP "" 0
.
.SS "fromstream(stream_expression)"
Outputs values corresponding to the stream expression\'s outputs\.
.
.IP "" 4
.
.nf

jq \'fromstream(1|truncate_stream([[0],1],[[1,0],2],[[1,0]],[[1]]))\'
   null
=> [2]
.
.fi
.
.IP "" 0
.
.SS "tostream"
The \fBtostream\fR builtin outputs the streamed form of its input\.
.
.IP "" 4
.
.nf

jq \'\. as $dot|fromstream($dot|tostream)|\.==$dot\'
   [0,[1,{"a":1},{"b":2}]]
=> true
.
.fi
.
.IP "" 0
.
.SH "ASSIGNMENT"
Assignment works a little differently in jq than in most programming languages\. jq doesn\'t distinguish between references to and copies of something \- two objects or arrays are either equal or not equal, without any further notion of being "the same object" or "not the same object"\.
.
.P
If an object has two fields which are arrays, \fB\.foo\fR and \fB\.bar\fR, and you append something to \fB\.foo\fR, then \fB\.bar\fR will not get bigger, even if you\'ve previously set \fB\.bar = \.foo\fR\. If you\'re used to programming in languages like Python, Java, Ruby, JavaScript, etc\. then you can think of it as though jq does a full deep copy of every object before it does the assignment (for performance it doesn\'t actually do that, but that\'s the general idea)\.
.
.P
This means that it\'s impossible to build circular values in jq (such as an array whose first element is itself)\. This is quite intentional, and ensures that anything a jq program can produce can be represented in JSON\.
.
.P
All the assignment operators in jq have path expressions on the left\-hand side (LHS)\. The right\-hand side (RHS) provides values to set to the paths named by the LHS path expressions\.
.
.P
Values in jq are always immutable\. Internally, assignment works by using a reduction to compute new, replacement values for \fB\.\fR that have had all the desired assignments applied to \fB\.\fR, then outputting the modified value\. This might be made clear by this example: \fB{a:{b:{c:1}}} | (\.a\.b|=3), \.\fR\. This will output \fB{"a":{"b":3}}\fR and \fB{"a":{"b":{"c":1}}}\fR because the last sub\-expression, \fB\.\fR, sees the original value, not the modified value\.
.
.P
Most users will want to use modification assignment operators, such as \fB|=\fR or \fB+=\fR, rather than \fB=\fR\.
.
.P
Note that the LHS of assignment operators refers to a value in \fB\.\fR\. Thus \fB$var\.foo = 1\fR won\'t work as expected (\fB$var\.foo\fR is not a valid or useful path expression in \fB\.\fR); use \fB$var | \.foo = 1\fR instead\.
.
.P
Note too that \fB\.a,\.b=0\fR does not set \fB\.a\fR and \fB\.b\fR, but \fB(\.a,\.b)=0\fR sets both\.
.
.SS "Update\-assignment: |="
This is the "update" operator \fB|=\fR\. It takes a filter on the right\-hand side and works out the new value for the property of \fB\.\fR being assigned to by running the old value through this expression\. For instance, \fB(\.foo, \.bar) |= \.+1\fR will build an object with the \fBfoo\fR field set to the input\'s \fBfoo\fR plus 1, and the \fBbar\fR field set to the input\'s \fBbar\fR plus 1\.
.
.P
The left\-hand side can be any general path expression; see \fBpath()\fR\.
.
.P
Note that the left\-hand side of \fB|=\fR refers to a value in \fB\.\fR\. Thus \fB$var\.foo |= \. + 1\fR won\'t work as expected (\fB$var\.foo\fR is not a valid or useful path expression in \fB\.\fR); use \fB$var | \.foo |= \. + 1\fR instead\.
.
.P
If the right\-hand side outputs no values (i\.e\., \fBempty\fR), then the left\-hand side path will be deleted, as with \fBdel(path)\fR\.
.
.P
If the right\-hand side outputs multiple values, only the first one will be used (COMPATIBILITY NOTE: in jq 1\.5 and earlier releases, it used to be that only the last one was used)\.
.
.IP "" 4
.
.nf

jq \'(\.\.|select(type=="boolean")) |= if \. then 1 else 0 end\'
   [true,false,[5,true,[true,[false]],false]]
=> [1,0,[5,1,[1,[0]],0]]
.
.fi
.
.IP "" 0
.
.SS "Arithmetic update\-assignment: +=, \-=, *=, /=, %=, //="
jq has a few operators of the form \fBa op= b\fR, which are all equivalent to \fBa |= \. op b\fR\. So, \fB+= 1\fR can be used to increment values, being the same as \fB|= \. + 1\fR\.
.
.IP "" 4
.
.nf

jq \'\.foo += 1\'
   {"foo": 42}
=> {"foo": 43}
.
.fi
.
.IP "" 0
.
.SS "Plain assignment: ="
This is the plain assignment operator\. Unlike the others, the input to the right\-hand side (RHS) is the same as the input to the left\-hand side (LHS) rather than the value at the LHS path, and all values output by the RHS will be used (as shown below)\.
.
.P
If the RHS of \fB=\fR produces multiple values, then for each such value jq will set the paths on the left\-hand side to the value and then it will output the modified \fB\.\fR\. For example, \fB(\.a,\.b) = range(2)\fR outputs \fB{"a":0,"b":0}\fR, then \fB{"a":1,"b":1}\fR\. The "update" assignment forms (see above) do not do this\.
.
.P
This example should show the difference between \fB=\fR and \fB|=\fR:
.
.P
Provide input \fB{"a": {"b": 10}, "b": 20}\fR to the programs
.
.IP "" 4
.
.nf

\&.a = \.b
.
.fi
.
.IP "" 0
.
.P
and
.
.IP "" 4
.
.nf

\&.a |= \.b
.
.fi
.
.IP "" 0
.
.P
The former will set the \fBa\fR field of the input to the \fBb\fR field of the input, and produce the output \fB{"a": 20, "b": 20}\fR\. The latter will set the \fBa\fR field of the input to the \fBa\fR field\'s \fBb\fR field, producing \fB{"a": 10, "b": 20}\fR\.
.
.IP "" 4
.
.nf

jq \'\.a = \.b\'
   {"a": {"b": 10}, "b": 20}
=> {"a":20,"b":20}

jq \'\.a |= \.b\'
   {"a": {"b": 10}, "b": 20}
=> {"a":10,"b":20}

jq \'(\.a, \.b) = range(3)\'
   null
=> {"a":0,"b":0}, {"a":1,"b":1}, {"a":2,"b":2}

jq \'(\.a, \.b) |= range(3)\'
   null
=> {"a":0,"b":0}
.
.fi
.
.IP "" 0
.
.SS "Complex assignments"
Lots more things are allowed on the left\-hand side of a jq assignment than in most languages\. We\'ve already seen simple field accesses on the left hand side, and it\'s no surprise that array accesses work just as well:
.
.IP "" 4
.
.nf

\&.posts[0]\.title = "JQ Manual"
.
.fi
.
.IP "" 0
.
.P
What may come as a surprise is that the expression on the left may produce multiple results, referring to different points in the input document:
.
.IP "" 4
.
.nf

\&.posts[]\.comments |= \. + ["this is great"]
.
.fi
.
.IP "" 0
.
.P
That example appends the string "this is great" to the "comments" array of each post in the input (where the input is an object with a field "posts" which is an array of posts)\.
.
.P
When jq encounters an assignment like \'a = b\', it records the "path" taken to select a part of the input document while executing a\. This path is then used to find which part of the input to change while executing the assignment\. Any filter may be used on the left\-hand side of an equals \- whichever paths it selects from the input will be where the assignment is performed\.
.
.P
This is a very powerful operation\. Suppose we wanted to add a comment to blog posts, using the same "blog" input above\. This time, we only want to comment on the posts written by "stedolan"\. We can find those posts using the "select" function described earlier:
.
.IP "" 4
.
.nf

\&.posts[] | select(\.author == "stedolan")
.
.fi
.
.IP "" 0
.
.P
The paths provided by this operation point to each of the posts that "stedolan" wrote, and we can comment on each of them in the same way that we did before:
.
.IP "" 4
.
.nf

(\.posts[] | select(\.author == "stedolan") | \.comments) |=
    \. + ["terrible\."]
.
.fi
.
.IP "" 0
.
.SH "MODULES"
jq has a library/module system\. Modules are files whose names end in \fB\.jq\fR\.
.
.P
Modules imported by a program are searched for in a default search path (see below)\. The \fBimport\fR and \fBinclude\fR directives allow the importer to alter this path\.
.
.P
Paths in the a search path are subject to various substitutions\.
.
.P
For paths starting with \fB~/\fR, the user\'s home directory is substituted for \fB~\fR\.
.
.P
For paths starting with \fB$ORIGIN/\fR, the directory where the jq executable is located is substituted for \fB$ORIGIN\fR\.
.
.P
For paths starting with \fB\./\fR or paths that are \fB\.\fR, the path of the including file is substituted for \fB\.\fR\. For top\-level programs given on the command\-line, the current directory is used\.
.
.P
Import directives can optionally specify a search path to which the default is appended\.
.
.P
The default search path is the search path given to the \fB\-L\fR command\-line option, else \fB["~/\.jq", "$ORIGIN/\.\./lib/jq", "$ORIGIN/\.\./lib"]\fR\.
.
.P
Null and empty string path elements terminate search path processing\.
.
.P
A dependency with relative path \fBfoo/bar\fR would be searched for in \fBfoo/bar\.jq\fR and \fBfoo/bar/bar\.jq\fR in the given search path\. This is intended to allow modules to be placed in a directory along with, for example, version control files, README files, and so on, but also to allow for single\-file modules\.
.
.P
Consecutive components with the same name are not allowed to avoid ambiguities (e\.g\., \fBfoo/foo\fR)\.
.
.P
For example, with \fB\-L$HOME/\.jq\fR a module \fBfoo\fR can be found in \fB$HOME/\.jq/foo\.jq\fR and \fB$HOME/\.jq/foo/foo\.jq\fR\.
.
.P
If \fB$HOME/\.jq\fR is a file, it is sourced into the main program\.
.
.SS "import RelativePathString as NAME [<metadata>];"
Imports a module found at the given path relative to a directory in a search path\. A \fB\.jq\fR suffix will be added to the relative path string\. The module\'s symbols are prefixed with \fBNAME::\fR\.
.
.P
The optional metadata must be a constant jq expression\. It should be an object with keys like \fBhomepage\fR and so on\. At this time jq only uses the \fBsearch\fR key/value of the metadata\. The metadata is also made available to users via the \fBmodulemeta\fR builtin\.
.
.P
The \fBsearch\fR key in the metadata, if present, should have a string or array value (array of strings); this is the search path to be prefixed to the top\-level search path\.
.
.SS "include RelativePathString [<metadata>];"
Imports a module found at the given path relative to a directory in a search path as if it were included in place\. A \fB\.jq\fR suffix will be added to the relative path string\. The module\'s symbols are imported into the caller\'s namespace as if the module\'s content had been included directly\.
.
.P
The optional metadata must be a constant jq expression\. It should be an object with keys like \fBhomepage\fR and so on\. At this time jq only uses the \fBsearch\fR key/value of the metadata\. The metadata is also made available to users via the \fBmodulemeta\fR builtin\.
.
.SS "import RelativePathString as $NAME [<metadata>];"
Imports a JSON file found at the given path relative to a directory in a search path\. A \fB\.json\fR suffix will be added to the relative path string\. The file\'s data will be available as \fB$NAME::NAME\fR\.
.
.P
The optional metadata must be a constant jq expression\. It should be an object with keys like \fBhomepage\fR and so on\. At this time jq only uses the \fBsearch\fR key/value of the metadata\. The metadata is also made available to users via the \fBmodulemeta\fR builtin\.
.
.P
The \fBsearch\fR key in the metadata, if present, should have a string or array value (array of strings); this is the search path to be prefixed to the top\-level search path\.
.
.SS "module <metadata>;"
This directive is entirely optional\. It\'s not required for proper operation\. It serves only the purpose of providing metadata that can be read with the \fBmodulemeta\fR builtin\.
.
.P
The metadata must be a constant jq expression\. It should be an object with keys like \fBhomepage\fR\. At this time jq doesn\'t use this metadata, but it is made available to users via the \fBmodulemeta\fR builtin\.
.
.SS "modulemeta"
Takes a module name as input and outputs the module\'s metadata as an object, with the module\'s imports (including metadata) as an array value for the \fBdeps\fR key\.
.
.P
Programs can use this to query a module\'s metadata, which they could then use to, for example, search for, download, and install missing dependencies\.
.
.SH "COLORS"
To configure alternative colors just set the \fBJQ_COLORS\fR environment variable to colon\-delimited list of partial terminal escape sequences like \fB"1;31"\fR, in this order:
.
.IP "\(bu" 4
color for \fBnull\fR
.
.IP "\(bu" 4
color for \fBfalse\fR
.
.IP "\(bu" 4
color for \fBtrue\fR
.
.IP "\(bu" 4
color for numbers
.
.IP "\(bu" 4
color for strings
.
.IP "\(bu" 4
color for arrays
.
.IP "\(bu" 4
color for objects
.
.IP "\(bu" 4
color for object keys
.
.IP "" 0
.
.P
The default color scheme is the same as setting \fBJQ_COLORS="1;30:0;37:0;37:0;37:0;32:1;37:1;37:1;34"\fR\.
.
.P
This is not a manual for VT100/ANSI escapes\. However, each of these color specifications should consist of two numbers separated by a semi\-colon, where the first number is one of these:
.
.IP "\(bu" 4
1 (bright)
.
.IP "\(bu" 4
2 (dim)
.
.IP "\(bu" 4
4 (underscore)
.
.IP "\(bu" 4
5 (blink)
.
.IP "\(bu" 4
7 (reverse)
.
.IP "\(bu" 4
8 (hidden)
.
.IP "" 0
.
.P
and the second is one of these:
.
.IP "\(bu" 4
30 (black)
.
.IP "\(bu" 4
31 (red)
.
.IP "\(bu" 4
32 (green)
.
.IP "\(bu" 4
33 (yellow)
.
.IP "\(bu" 4
34 (blue)
.
.IP "\(bu" 4
35 (magenta)
.
.IP "\(bu" 4
36 (cyan)
.
.IP "\(bu" 4
37 (white)
.
.IP "" 0
.
.SH "BUGS"
Presumably\. Report them or discuss them at:
.
.IP "" 4
.
.nf

https://github\.com/jqlang/jq/issues
.
.fi
.
.IP "" 0
.
.SH "AUTHOR"
Stephen Dolan \fB<mu@netsoc\.tcd\.ie>\fR<|MERGE_RESOLUTION|>--- conflicted
+++ resolved
@@ -2294,11 +2294,7 @@
 \fB@base64d\fR:
 .
 .IP
-<<<<<<< HEAD
 The inverse of \fB@base64\fR, input is decoded as specified by RFC 4648\. The result will be a binary string as if \fBtobinary|encodeas("UTF\-8")\fR was used, meaning that on output bad characters will be replaced\.
-=======
-The inverse of \fB@base64\fR, input is decoded as specified by RFC 4648\.
->>>>>>> 4f657bd2
 .
 .P
 This syntax can be combined with string interpolation in a useful way\. You can follow a \fB@foo\fR token with a string literal\. The contents of the string literal will \fInot\fR be escaped\. However, all interpolations made inside that string literal will be escaped\. For instance,
